// Copyright (c) 2018-2019, Sylabs Inc. All rights reserved.
// This software is licensed under a 3-clause BSD license. Please consult the
// LICENSE.md file distributed with the sources of this project regarding your
// rights to use or distribute this software.

package singularity

import (
	"debug/elf"
	"encoding/binary"
	"encoding/json"
	"errors"
	"fmt"
	"net"
	"os"
	"os/exec"
	"os/signal"
	"path/filepath"
	"reflect"
	"runtime"
	"strings"
	"syscall"
	"unsafe"

	"github.com/sylabs/singularity/internal/pkg/security"
	singularity "github.com/sylabs/singularity/pkg/runtime/engines/singularity/config"

	"github.com/sylabs/singularity/internal/pkg/util/user"

	specs "github.com/opencontainers/runtime-spec/specs-go"
	"github.com/sylabs/singularity/internal/pkg/instance"
	"github.com/sylabs/singularity/internal/pkg/sylog"
	"golang.org/x/crypto/ssh/terminal"
)

const defaultShell = "/bin/sh"

// Convert an ELF architecture into a GOARCH-style string. This is not an
// exhaustive list, so there is a default for rare cases. Adapted from
// https://golang.org/src/cmd/internal/objfile/elf.go
func elfToGoArch(elfFile *elf.File) string {
	switch elfFile.Machine {
	case elf.EM_386:
		return "386"
	case elf.EM_X86_64:
		return "amd64"
	case elf.EM_ARM:
		return "arm"
	case elf.EM_AARCH64:
		return "arm64"
	case elf.EM_PPC64:
		if elfFile.ByteOrder == binary.LittleEndian {
			return "ppc64le"
		}
		return "ppc64"
	case elf.EM_S390:
		return "s390x"
	}
	return "UNKNOWN"
}

func (e *EngineOperations) checkExec() error {
	shell := e.EngineConfig.GetShell()

	if shell == "" {
		shell = defaultShell
	}

	// Make sure the shell exists
	if _, err := os.Stat(shell); os.IsNotExist(err) {
		return fmt.Errorf("shell %s doesn't exist in container", shell)
	}

	args := e.EngineConfig.OciConfig.Process.Args
	env := e.EngineConfig.OciConfig.Process.Env

	// match old behavior of searching path
	oldpath := os.Getenv("PATH")
	defer func() {
		os.Setenv("PATH", oldpath)
		e.EngineConfig.OciConfig.Process.Args = args
		e.EngineConfig.OciConfig.Process.Env = env
	}()

	for _, keyval := range env {
		if strings.HasPrefix(keyval, "PATH=") {
			os.Setenv("PATH", keyval[5:])
			break
		}
	}

	// If args[0] is an absolute path, exec.LookPath() looks for
	// this file directly instead of within PATH
	if _, err := exec.LookPath(args[0]); err == nil {
		return nil
	}

	// If args[0] isn't executable (either via PATH or absolute path),
	// look for alternative approaches to handling it
	switch args[0] {
	case "/.singularity.d/actions/exec":
		if p, err := exec.LookPath("/.exec"); err == nil {
			args[0] = p
			return nil
		}
		if p, err := exec.LookPath(args[1]); err == nil {
			sylog.Warningf("container does not have %s, calling %s directly", args[0], args[1])
			args[1] = p
			args = args[1:]
			return nil
		}
		return fmt.Errorf("no executable %s found", args[1])
	case "/.singularity.d/actions/shell":
		if p, err := exec.LookPath("/.shell"); err == nil {
			args[0] = p
			return nil
		}
		if p, err := exec.LookPath(shell); err == nil {
			sylog.Warningf("container does not have %s, calling %s directly", args[0], shell)
			args[0] = p
			return nil
		}
		return fmt.Errorf("no %s found inside container", shell)
	case "/.singularity.d/actions/run":
		if p, err := exec.LookPath("/.run"); err == nil {
			args[0] = p
			return nil
		}
		if p, err := exec.LookPath("/singularity"); err == nil {
			args[0] = p
			return nil
		}
		return fmt.Errorf("no run driver found inside container")
	case "/.singularity.d/actions/start":
		if _, err := exec.LookPath(shell); err != nil {
			return fmt.Errorf("no %s found inside container, can't run instance", shell)
		}
		args = []string{shell, "-c", `echo "instance start script not found"`}
		return nil
	case "/.singularity.d/actions/test":
		if p, err := exec.LookPath("/.test"); err == nil {
			args[0] = p
			return nil
		}
		return fmt.Errorf("no test driver found inside container")
	}

	return fmt.Errorf("no %s found inside container", args[0])
}

func runFuseDriver(name string, program []string, fd int) error {
	sylog.Debugf("Running FUSE driver for %s as %v, fd %d", name, program, fd)

	fh := os.NewFile(uintptr(fd), "fd-"+name)
	if fh == nil {
		// this should never happen
		return errors.New("cannot map /dev/fuse file descriptor to a file handle")
	}
	// the master process does not need this file descriptor after
	// running the program, make sure it gets closed; ignore any
	// errors that happen here
	defer fh.Close()

	// The assumption is that the plugin prepared "Program" in such
	// a way that it's missing the last parameter and that must
	// correspond to /dev/fd/N. Instead of making assumptions as to
	// how many and which file descriptors are open at this point,
	// simply assume that it's possible to map the existing file
	// descriptor to the name number in the new process.
	//
	// "newFd" should be the same as "fd", but do not assume that
	// either.
	newFd := fh.Fd()
	fdDevice := fmt.Sprintf("/dev/fd/%d", newFd)
	args := append(program, fdDevice)
	cmd := exec.Command(args[0], args[1:]...)

	// Add the /dev/fuse file descriptor to the list of file
	// descriptors to be passed to the new process.
	//
	// ExtraFiles is an array of *os.File, with the position of each
	// entry determining the resulting file descriptor number. Since
	// we are passing /dev/fd/N above, place our file handle at
	// position N-3, so that it gets mapped to file descriptor N in
	// the new process (the Go library will set things up so that
	// stdin, stdout and stderr are 0, 1, and 2, so the first
	// element of ExtraFiles gets 3).
	cmd.ExtraFiles = make([]*os.File, newFd-3+1)
	cmd.ExtraFiles[newFd-3] = fh
	// The FUSE driver will get SIGQUIT if the parent dies.
	cmd.SysProcAttr = &syscall.SysProcAttr{
		Pdeathsig: syscall.SIGQUIT,
	}

	if err := cmd.Run(); err != nil {
		sylog.Debugf("cannot run program %v: %v\n", args, err)
		return err
	}

	return nil
}

// setupFuseDrivers runs the operations required by FUSE drivers before
// the user process starts
func setupFuseDrivers(engine *EngineOperations) error {
	// close file descriptors open for FUSE mount
	for _, name := range engine.EngineConfig.GetPluginFuseMounts() {
		var cfg struct {
			Fuse singularity.FuseInfo
		}
		if err := engine.EngineConfig.GetPluginConfig(name, &cfg); err != nil {
			return err
		}

		if err := runFuseDriver(name, cfg.Fuse.Program, cfg.Fuse.DevFuseFd); err != nil {
			return err
		}

		syscall.Close(cfg.Fuse.DevFuseFd)
	}

	return nil
}

// preStartProcess does the final set up before starting the user's
// process.
func preStartProcess(engine *EngineOperations) error {
	// TODO(mem): most of the StartProcess method should be here, as
	// it's doing preparation for actually starting the user
	// process.
	//
	// For now it's limited to doing the final set up for FUSE
	// drivers
	if err := setupFuseDrivers(engine); err != nil {
		return err
	}

	return nil
}

// StartProcess starts the process
<<<<<<< HEAD
func (engine *EngineOperations) StartProcess(masterConn net.Conn) error {
	// Manage all signals.
	// Queue them until they're ready to be handled below.
	signals := make(chan os.Signal, 1)
	signal.Notify(signals)

	if err := preStartProcess(engine); err != nil {
=======
func (e *EngineOperations) StartProcess(masterConn net.Conn) error {
	if err := preStartProcess(e); err != nil {
>>>>>>> 6acaeffc
		return err
	}

	isInstance := e.EngineConfig.GetInstance()
	bootInstance := isInstance && e.EngineConfig.GetBootInstance()
	shimProcess := false

	if err := os.Chdir(e.EngineConfig.OciConfig.Process.Cwd); err != nil {
		if err := os.Chdir(e.EngineConfig.GetHomeDest()); err != nil {
			os.Chdir("/")
		}
	}

	if err := e.checkExec(); err != nil {
		return err
	}

	if e.EngineConfig.File.MountDev == "minimal" || e.EngineConfig.GetContain() {
		// If on a terminal, reopen /dev/console so /proc/self/fd/[0-2
		//   will point to /dev/console.  This is needed so that tty and
		//   ttyname() on el6 will return the correct answer.  Newer
		//   ttyname() functions might work because they will search
		//   /dev if the value of /proc/self/fd/X doesn't exist, but
		//   they won't work if another /dev/pts/X is allocated in its
		//   place.  Also, programs that don't use ttyname() and instead
		//   directly do readlink() on /proc/self/fd/X need this.
		for fd := 0; fd <= 2; fd++ {
			if !terminal.IsTerminal(fd) {
				continue
			}
			consfile, err := os.OpenFile("/dev/console", os.O_RDWR, 0600)
			if err != nil {
				sylog.Debugf("Could not open minimal /dev/console, skipping replacing tty descriptors")
				break
			}
			sylog.Debugf("Replacing tty descriptors with /dev/console")
			consfd := int(consfile.Fd())
			for ; fd <= 2; fd++ {
				if !terminal.IsTerminal(fd) {
					continue
				}
				syscall.Close(fd)
				syscall.Dup3(consfd, fd, 0)
			}
			consfile.Close()
			break
		}
	}

	args := e.EngineConfig.OciConfig.Process.Args
	env := e.EngineConfig.OciConfig.Process.Env

	if e.EngineConfig.OciConfig.Linux != nil {
		namespaces := e.EngineConfig.OciConfig.Linux.Namespaces
		for _, ns := range namespaces {
			if ns.Type == specs.PIDNamespace {
				if !e.EngineConfig.GetNoInit() {
					shimProcess = true
				}
				break
			}
		}
	}

	for _, img := range e.EngineConfig.GetImageList() {
		if err := syscall.Close(int(img.Fd)); err != nil {
			return fmt.Errorf("failed to close file descriptor for %s", img.Path)
		}
	}

	for _, fd := range e.EngineConfig.GetOpenFd() {
		if err := syscall.Close(fd); err != nil {
			return fmt.Errorf("aborting failed to close file descriptor: %s", err)
		}
	}

	if err := security.Configure(&e.EngineConfig.OciConfig.Spec); err != nil {
		return fmt.Errorf("failed to apply security configuration: %s", err)
	}

	if (!isInstance && !shimProcess) || bootInstance || e.EngineConfig.GetInstanceJoin() {
		err := syscall.Exec(args[0], args, env)
		if err != nil {
			// We know the shell exists at this point, so let's inspect its architecture
			shell := e.EngineConfig.GetShell()
			if shell == "" {
				shell = defaultShell
			}
			self, errElf := elf.Open(shell)
			if errElf != nil {
				return fmt.Errorf("failed to open %s for inspection: %s", shell, errElf)
			}
			defer self.Close()
			if elfArch := elfToGoArch(self); elfArch != runtime.GOARCH {
				return fmt.Errorf("image targets %s, cannot run on %s", elfArch, runtime.GOARCH)
			}
			// Assume a missing shared library on ENOENT
			if err == syscall.ENOENT {
				return fmt.Errorf("exec %s failed: a shared library is likely missing in the image", args[0])
			}
			// Return the raw error as a last resort
			return fmt.Errorf("exec %s failed: %s", args[0], err)
		}
	}

	// Spawn and wait container process, signal handler
	cmd := exec.Command(args[0], args[1:]...)
	cmd.Stdout = os.Stdout
	cmd.Stderr = os.Stderr
	cmd.Stdin = os.Stdin
	cmd.Env = env
	cmd.SysProcAttr = &syscall.SysProcAttr{
		Setpgid: isInstance,
	}

	errChan := make(chan error, 1)
	statusChan := make(chan syscall.WaitStatus, 1)

	if err := cmd.Start(); err != nil {
		return fmt.Errorf("exec %s failed: %s", args[0], err)
	}

	go func() {
		errChan <- cmd.Wait()
	}()

	// Modify argv argument and program name shown in /proc/self/comm
	name := "sinit"

	argv0str := (*reflect.StringHeader)(unsafe.Pointer(&os.Args[0]))
	argv0 := (*[1 << 30]byte)(unsafe.Pointer(argv0str.Data))[:argv0str.Len]
	progname := make([]byte, argv0str.Len)

	if len(name) > argv0str.Len {
		return fmt.Errorf("program name too short")
	}

	copy(progname, name)
	copy(argv0, progname)

	ptr := unsafe.Pointer(&progname[0])
	if _, _, err := syscall.Syscall(syscall.SYS_PRCTL, syscall.PR_SET_NAME, uintptr(ptr), 0); err != 0 {
		return syscall.Errno(err)
	}

	masterConn.Close()

	for {
		select {
		case s := <-signals:
			sylog.Debugf("Received signal %s", s.String())
			switch s {
			case syscall.SIGCHLD:
				for {
					var status syscall.WaitStatus

					wpid, err := syscall.Wait4(-1, &status, syscall.WNOHANG, nil)
					if wpid <= 0 || err != nil {
						// We break the loop since an error occurred
						break
					}

					if wpid == cmd.Process.Pid {
						statusChan <- status
					}
				}
			default:
				signal := s.(syscall.Signal)
				// EPERM and EINVAL are deliberately ignored because they can't be
				// returned in this context, this process is PID 1, so it has the
				// permissions to send signals to its childs and EINVAL would
				// mean to update the Go runtime or the kernel to something more
				// stable :)
				if isInstance {
					if err := syscall.Kill(-cmd.Process.Pid, signal); err == syscall.ESRCH {
						sylog.Debugf("No child process, exiting ...")
						os.Exit(128 + int(signal))
					}
				} else if e.EngineConfig.GetSignalPropagation() {
					if err := syscall.Kill(cmd.Process.Pid, signal); err == syscall.ESRCH {
						sylog.Debugf("No child process, exiting ...")
						os.Exit(128 + int(signal))
					}
				}
			}
		case err := <-errChan:
			if e, ok := err.(*exec.ExitError); ok {
				status, ok := e.Sys().(syscall.WaitStatus)
				if !ok {
					return fmt.Errorf("command exit with error: %s", err)
				}
				statusChan <- status
			} else if e, ok := err.(*os.SyscallError); ok {
				// handle possible race with Wait4 call above by ignoring ECHILD
				// error because child process was already catched
				if e.Err.(syscall.Errno) != syscall.ECHILD {
					sylog.Fatalf("error while waiting container process: %s", e.Error())
				}
			}
			if !isInstance {
				if len(statusChan) > 0 {
					status := <-statusChan
					if status.Signaled() {
						os.Exit(128 + int(status.Signal()))
					}
					os.Exit(status.ExitStatus())
				} else if err == nil {
					os.Exit(0)
				}
				sylog.Fatalf("command exited with unknown error: %s", err)
			}
		}
	}
}

// PostStartProcess will execute code in master context after execution of container
// process, typically to write instance state/config files or execute post start OCI hook
func (e *EngineOperations) PostStartProcess(pid int) error {
	sylog.Debugf("Post start process")

	if e.EngineConfig.GetInstance() {
		name := e.CommonConfig.ContainerID

		if err := os.Chdir("/"); err != nil {
			return fmt.Errorf("failed to change directory to /: %s", err)
		}

		file, err := instance.Add(name, instance.SingSubDir)
		if err != nil {
			return err
		}

		pw, err := user.CurrentOriginal()
		if err != nil {
			return err
		}
		file.User = pw.Name
		file.Pid = pid
		file.PPid = os.Getpid()
		file.Image = e.EngineConfig.GetImage()

		// by default we add all namespaces except the user namespace which
		// is added conditionally. This delegates checks to the C starter code
		// which will determine if a namespace needs to be joined by
		// comparing namespace inodes
		path := fmt.Sprintf("/proc/%d/ns", pid)
		namespaces := []struct {
			nstype string
			ns     specs.LinuxNamespaceType
		}{
			{"pid", specs.PIDNamespace},
			{"uts", specs.UTSNamespace},
			{"ipc", specs.IPCNamespace},
			{"mnt", specs.MountNamespace},
			{"cgroup", specs.CgroupNamespace},
			{"net", specs.NetworkNamespace},
		}
		for _, n := range namespaces {
			nspath := filepath.Join(path, n.nstype)
			e.EngineConfig.OciConfig.AddOrReplaceLinuxNamespace(string(n.ns), nspath)
		}
		for _, ns := range e.EngineConfig.OciConfig.Linux.Namespaces {
			if ns.Type == specs.UserNamespace {
				nspath := filepath.Join(path, "user")
				e.EngineConfig.OciConfig.AddOrReplaceLinuxNamespace(specs.UserNamespace, nspath)
				file.UserNs = true
				break
			}
		}

		// grab configuration to store in instance file
		file.Config, err = json.Marshal(e.CommonConfig)
		if err != nil {
			return err
		}

		return file.Update()
	}
	return nil
}<|MERGE_RESOLUTION|>--- conflicted
+++ resolved
@@ -239,18 +239,13 @@
 }
 
 // StartProcess starts the process
-<<<<<<< HEAD
-func (engine *EngineOperations) StartProcess(masterConn net.Conn) error {
+func (e *EngineOperations) StartProcess(masterConn net.Conn) error {
 	// Manage all signals.
 	// Queue them until they're ready to be handled below.
 	signals := make(chan os.Signal, 1)
 	signal.Notify(signals)
 
-	if err := preStartProcess(engine); err != nil {
-=======
-func (e *EngineOperations) StartProcess(masterConn net.Conn) error {
 	if err := preStartProcess(e); err != nil {
->>>>>>> 6acaeffc
 		return err
 	}
 
