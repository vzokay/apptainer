// Copyright (c) Contributors to the Apptainer project, established as
//   Apptainer a Series of LF Projects LLC.
//   For website terms of use, trademark policy, privacy policy and other
//   project policies see https://lfprojects.org/policies
// Copyright (c) 2019-2021, Sylabs Inc. All rights reserved.
// This software is licensed under a 3-clause BSD license. Please consult the
// LICENSE.md file distributed with the sources of this project regarding your
// rights to use or distribute this software.

package apptainerconf

import (
	"os"
	"path/filepath"
	"strings"

	"github.com/apptainer/apptainer/pkg/sylog"
)

// currentConfig corresponds to the current configuration, may
// be useful for packages requiring to share the same configuration.
var currentConfig *File

// SetCurrentConfig sets the provided configuration as the current
// configuration.
func SetCurrentConfig(config *File) {
	currentConfig = config
}

// GetCurrentConfig returns the current configuration if any.
func GetCurrentConfig() *File {
	return currentConfig
}

// GetBuildConfig returns the configuration to be used for building containers
func ApplyBuildConfig(config *File) {
	// Remove default binds when doing builds
	config.BindPath = nil
	config.ConfigResolvConf = false
	config.MountHome = false
	config.MountDevPts = false
}

// SetBinaryPath sets the value of the binary path, substituting the
// user's $PATH plus ":" for "$PATH:" in BinaryPath.  If nonSuid is true,
// then SuidBinaryPath gets the same value as BinaryPath, otherwise
// SuidBinaryPath gets the value of the binary path with with "$PATH:"
// replaced with nothing.  libexecdir + "apptainer/bin" is always included
// either at the beginning of $PATH if present, or the very beginning.
func SetBinaryPath(libexecDir string, nonSuid bool) {
	if currentConfig == nil {
		sylog.Fatalf("apptainerconf.SetCurrentConfig() must be called before SetBinaryPath()")
	}
	userPath := os.Getenv("PATH")
	if userPath != "" {
		userPath += ":"
	}
	internalPath := filepath.Join(libexecDir, "apptainer/bin") + ":"
	if !strings.Contains(currentConfig.BinaryPath, "$PATH:") {
		// If there's no "$PATH:" in binary path, add internalPath
		//  beginning of search path.  Otherwise put it at the
		//  beginning of where "$PATH:" is, below.
		currentConfig.BinaryPath = internalPath + currentConfig.BinaryPath
	}
	binaryPath := currentConfig.BinaryPath
	currentConfig.BinaryPath = strings.Replace(binaryPath, "$PATH:", internalPath+userPath, 1)
	sylog.Debugf("Setting binary path to %v", currentConfig.BinaryPath)
	if nonSuid {
		sylog.Debugf("Using that path for all binaries")
		currentConfig.SuidBinaryPath = currentConfig.BinaryPath
	} else {
		currentConfig.SuidBinaryPath = strings.Replace(binaryPath, "$PATH:", internalPath, 1)
		sylog.Debugf("Setting suid binary path to %v", currentConfig.SuidBinaryPath)
	}
}

// File describes the apptainer.conf file options
type File struct {
<<<<<<< HEAD
	AllowSetuid             bool     `default:"yes" authorized:"yes,no" directive:"allow setuid"`
	AllowPidNs              bool     `default:"yes" authorized:"yes,no" directive:"allow pid ns"`
	ConfigPasswd            bool     `default:"yes" authorized:"yes,no" directive:"config passwd"`
	ConfigGroup             bool     `default:"yes" authorized:"yes,no" directive:"config group"`
	ConfigResolvConf        bool     `default:"yes" authorized:"yes,no" directive:"config resolv_conf"`
	MountProc               bool     `default:"yes" authorized:"yes,no" directive:"mount proc"`
	MountSys                bool     `default:"yes" authorized:"yes,no" directive:"mount sys"`
	MountDevPts             bool     `default:"yes" authorized:"yes,no" directive:"mount devpts"`
	MountHome               bool     `default:"yes" authorized:"yes,no" directive:"mount home"`
	MountTmp                bool     `default:"yes" authorized:"yes,no" directive:"mount tmp"`
	MountHostfs             bool     `default:"no" authorized:"yes,no" directive:"mount hostfs"`
	UserBindControl         bool     `default:"yes" authorized:"yes,no" directive:"user bind control"`
	EnableFusemount         bool     `default:"yes" authorized:"yes,no" directive:"enable fusemount"`
	EnableUnderlay          bool     `default:"yes" authorized:"yes,no" directive:"enable underlay"`
	MountSlave              bool     `default:"yes" authorized:"yes,no" directive:"mount slave"`
	AllowContainerSIF       bool     `default:"yes" authorized:"yes,no" directive:"allow container sif"`
	AllowContainerEncrypted bool     `default:"yes" authorized:"yes,no" directive:"allow container encrypted"`
	AllowContainerSquashfs  bool     `default:"yes" authorized:"yes,no" directive:"allow container squashfs"`
	AllowContainerExtfs     bool     `default:"yes" authorized:"yes,no" directive:"allow container extfs"`
	AllowContainerDir       bool     `default:"yes" authorized:"yes,no" directive:"allow container dir"`
	AlwaysUseNv             bool     `default:"no" authorized:"yes,no" directive:"always use nv"`
	UseNvCCLI               bool     `default:"no" authorized:"yes,no" directive:"use nvidia-container-cli"`
	AlwaysUseRocm           bool     `default:"no" authorized:"yes,no" directive:"always use rocm"`
	SharedLoopDevices       bool     `default:"no" authorized:"yes,no" directive:"shared loop devices"`
	MaxLoopDevices          uint     `default:"256" directive:"max loop devices"`
	SessiondirMaxSize       uint     `default:"64" directive:"sessiondir max size"`
	MountDev                string   `default:"yes" authorized:"yes,no,minimal" directive:"mount dev"`
	EnableOverlay           string   `default:"try" authorized:"yes,no,try,driver" directive:"enable overlay"`
	BindPath                []string `default:"/etc/localtime,/etc/hosts" directive:"bind path"`
	LimitContainerOwners    []string `directive:"limit container owners"`
	LimitContainerGroups    []string `directive:"limit container groups"`
	LimitContainerPaths     []string `directive:"limit container paths"`
	AllowNetUsers           []string `directive:"allow net users"`
	AllowNetGroups          []string `directive:"allow net groups"`
	AllowNetNetworks        []string `directive:"allow net networks"`
	RootDefaultCapabilities string   `default:"full" authorized:"full,file,no" directive:"root default capabilities"`
	MemoryFSType            string   `default:"tmpfs" authorized:"tmpfs,ramfs" directive:"memory fs type"`
	CniConfPath             string   `directive:"cni configuration path"`
	CniPluginPath           string   `directive:"cni plugin path"`
	BinaryPath              string   `default:"$PATH:/usr/local/sbin:/usr/local/bin:/usr/sbin:/usr/bin:/sbin:/bin" directive:"binary path"`
=======
	AllowSetuid               bool     `default:"yes" authorized:"yes,no" directive:"allow setuid"`
	AllowPidNs                bool     `default:"yes" authorized:"yes,no" directive:"allow pid ns"`
	ConfigPasswd              bool     `default:"yes" authorized:"yes,no" directive:"config passwd"`
	ConfigGroup               bool     `default:"yes" authorized:"yes,no" directive:"config group"`
	ConfigResolvConf          bool     `default:"yes" authorized:"yes,no" directive:"config resolv_conf"`
	MountProc                 bool     `default:"yes" authorized:"yes,no" directive:"mount proc"`
	MountSys                  bool     `default:"yes" authorized:"yes,no" directive:"mount sys"`
	MountDevPts               bool     `default:"yes" authorized:"yes,no" directive:"mount devpts"`
	MountHome                 bool     `default:"yes" authorized:"yes,no" directive:"mount home"`
	MountTmp                  bool     `default:"yes" authorized:"yes,no" directive:"mount tmp"`
	MountHostfs               bool     `default:"no" authorized:"yes,no" directive:"mount hostfs"`
	UserBindControl           bool     `default:"yes" authorized:"yes,no" directive:"user bind control"`
	EnableFusemount           bool     `default:"yes" authorized:"yes,no" directive:"enable fusemount"`
	EnableUnderlay            bool     `default:"yes" authorized:"yes,no" directive:"enable underlay"`
	MountSlave                bool     `default:"yes" authorized:"yes,no" directive:"mount slave"`
	AllowContainerSIF         bool     `default:"yes" authorized:"yes,no" directive:"allow container sif"`
	AllowContainerEncrypted   bool     `default:"yes" authorized:"yes,no" directive:"allow container encrypted"`
	AllowContainerSquashfs    bool     `default:"yes" authorized:"yes,no" directive:"allow container squashfs"`
	AllowContainerExtfs       bool     `default:"yes" authorized:"yes,no" directive:"allow container extfs"`
	AllowContainerDir         bool     `default:"yes" authorized:"yes,no" directive:"allow container dir"`
	AllowSetuidMountEncrypted bool     `default:"yes" authorized:"yes,no" directive:"allow setuid-mount encrypted"`
	AllowSetuidMountSquashfs  bool     `default:"yes" authorized:"yes,no" directive:"allow setuid-mount squashfs"`
	AllowSetuidMountExtfs     bool     `default:"no" authorized:"yes,no" directive:"allow setuid-mount extfs"`
	AlwaysUseNv               bool     `default:"no" authorized:"yes,no" directive:"always use nv"`
	UseNvCCLI                 bool     `default:"no" authorized:"yes,no" directive:"use nvidia-container-cli"`
	AlwaysUseRocm             bool     `default:"no" authorized:"yes,no" directive:"always use rocm"`
	SharedLoopDevices         bool     `default:"no" authorized:"yes,no" directive:"shared loop devices"`
	MaxLoopDevices            uint     `default:"256" directive:"max loop devices"`
	SessiondirMaxSize         uint     `default:"16" directive:"sessiondir max size"`
	MountDev                  string   `default:"yes" authorized:"yes,no,minimal" directive:"mount dev"`
	EnableOverlay             string   `default:"try" authorized:"yes,no,try,driver" directive:"enable overlay"`
	BindPath                  []string `default:"/etc/localtime,/etc/hosts" directive:"bind path"`
	LimitContainerOwners      []string `directive:"limit container owners"`
	LimitContainerGroups      []string `directive:"limit container groups"`
	LimitContainerPaths       []string `directive:"limit container paths"`
	AllowNetUsers             []string `directive:"allow net users"`
	AllowNetGroups            []string `directive:"allow net groups"`
	AllowNetNetworks          []string `directive:"allow net networks"`
	RootDefaultCapabilities   string   `default:"full" authorized:"full,file,no" directive:"root default capabilities"`
	MemoryFSType              string   `default:"tmpfs" authorized:"tmpfs,ramfs" directive:"memory fs type"`
	CniConfPath               string   `directive:"cni configuration path"`
	CniPluginPath             string   `directive:"cni plugin path"`
	BinaryPath                string   `default:"$PATH:/usr/local/sbin:/usr/local/bin:/usr/sbin:/usr/bin:/sbin:/bin" directive:"binary path"`
>>>>>>> b12966cd
	// SuidBinaryPath is hidden; it is not referenced below, and overwritten
	SuidBinaryPath      string `directive:"suidbinary path"`
	MksquashfsProcs     uint   `default:"0" directive:"mksquashfs procs"`
	MksquashfsMem       string `directive:"mksquashfs mem"`
	ImageDriver         string `directive:"image driver"`
	DownloadConcurrency uint   `default:"3" directive:"download concurrency"`
	DownloadPartSize    uint   `default:"5242880" directive:"download part size"`
	DownloadBufferSize  uint   `default:"32768" directive:"download buffer size"`
	SystemdCgroups      bool   `default:"yes" authorized:"yes,no" directive:"systemd cgroups"`
}

// NOTE: if you think that we may want to change the default for any
// configuration parameter in the future, it is a good idea to conditionally
// insert a comment before the default setting when the setting is equal
// to the current default.  That enables the defaults to get updated in
// a new release even if an administrator has changed one of the *other*
// settings.  This gets around the problem of packagers such as rpm
// refusing to overwrite a configuration file if any change has been made.
// This technique is used for example in the "allow setuid-mount" options
// below.  If a default is changed in a future release, both the default
// setting above and the expression for the conditional comment below need
// to change at the same time.

const TemplateAsset = `# APPTAINER.CONF
# This is the global configuration file for Apptainer. This file controls
# what the container is allowed to do on a particular host, and as a result
# this file must be owned by root.

# ALLOW SETUID: [BOOL]
# DEFAULT: yes
# Should we allow users to utilize the setuid program flow within Apptainer?
# note1: This is the default mode, and to utilize all features, this option
# must be enabled.  For example, without this option loop mounts of image 
# files will not work; only sandbox image directories, which do not need loop
# mounts, will work (subject to note 2).
# note2: If this option is disabled, it will rely on unprivileged user
# namespaces which have not been integrated equally between different Linux
# distributions.
allow setuid = {{ if eq .AllowSetuid true }}yes{{ else }}no{{ end }}

# MAX LOOP DEVICES: [INT]
# DEFAULT: 256
# Set the maximum number of loop devices that Apptainer should ever attempt
# to utilize.
max loop devices = {{ .MaxLoopDevices }}

# ALLOW PID NS: [BOOL]
# DEFAULT: yes
# Should we allow users to request the PID namespace? Note that for some HPC
# resources, the PID namespace may confuse the resource manager and break how
# some MPI implementations utilize shared memory. (note, on some older
# systems, the PID namespace is always used)
allow pid ns = {{ if eq .AllowPidNs true }}yes{{ else }}no{{ end }}

# CONFIG PASSWD: [BOOL]
# DEFAULT: yes
# If /etc/passwd exists within the container, this will automatically append
# an entry for the calling user.
config passwd = {{ if eq .ConfigPasswd true }}yes{{ else }}no{{ end }}

# CONFIG GROUP: [BOOL]
# DEFAULT: yes
# If /etc/group exists within the container, this will automatically append
# group entries for the calling user.
config group = {{ if eq .ConfigGroup true }}yes{{ else }}no{{ end }}

# CONFIG RESOLV_CONF: [BOOL]
# DEFAULT: yes
# If there is a bind point within the container, use the host's
# /etc/resolv.conf.
config resolv_conf = {{ if eq .ConfigResolvConf true }}yes{{ else }}no{{ end }}

# MOUNT PROC: [BOOL]
# DEFAULT: yes
# Should we automatically bind mount /proc within the container?
mount proc = {{ if eq .MountProc true }}yes{{ else }}no{{ end }}

# MOUNT SYS: [BOOL]
# DEFAULT: yes
# Should we automatically bind mount /sys within the container?
mount sys = {{ if eq .MountSys true }}yes{{ else }}no{{ end }}

# MOUNT DEV: [yes/no/minimal]
# DEFAULT: yes
# Should we automatically bind mount /dev within the container? If 'minimal'
# is chosen, then only 'null', 'zero', 'random', 'urandom', and 'shm' will
# be included (the same effect as the --contain options)
mount dev = {{ .MountDev }}

# MOUNT DEVPTS: [BOOL]
# DEFAULT: yes
# Should we mount a new instance of devpts if there is a 'minimal'
# /dev, or -C is passed?  Note, this requires that your kernel was
# configured with CONFIG_DEVPTS_MULTIPLE_INSTANCES=y, or that you're
# running kernel 4.7 or newer.
mount devpts = {{ if eq .MountDevPts true }}yes{{ else }}no{{ end }}

# MOUNT HOME: [BOOL]
# DEFAULT: yes
# Should we automatically determine the calling user's home directory and
# attempt to mount it's base path into the container? If the --contain option
# is used, the home directory will be created within the session directory or
# can be overridden with the APPTAINER_HOME or APPTAINER_WORKDIR
# environment variables (or their corresponding command line options).
mount home = {{ if eq .MountHome true }}yes{{ else }}no{{ end }}

# MOUNT TMP: [BOOL]
# DEFAULT: yes
# Should we automatically bind mount /tmp and /var/tmp into the container? If
# the --contain option is used, both tmp locations will be created in the
# session directory or can be specified via the  APPTAINER_WORKDIR
# environment variable (or the --workingdir command line option).
mount tmp = {{ if eq .MountTmp true }}yes{{ else }}no{{ end }}

# MOUNT HOSTFS: [BOOL]
# DEFAULT: no
# Probe for all mounted file systems that are mounted on the host, and bind
# those into the container?
mount hostfs = {{ if eq .MountHostfs true }}yes{{ else }}no{{ end }}

# BIND PATH: [STRING]
# DEFAULT: Undefined
# Define a list of files/directories that should be made available from within
# the container. The file or directory must exist within the container on
# which to attach to. you can specify a different source and destination
# path (respectively) with a colon; otherwise source and dest are the same.
# NOTE: these are ignored if apptainer is invoked with --contain except
# for /etc/hosts and /etc/localtime. When invoked with --contain and --net,
# /etc/hosts would contain a default generated content for localhost resolution.
#bind path = /etc/apptainer/default-nsswitch.conf:/etc/nsswitch.conf
#bind path = /opt
#bind path = /scratch
{{ range $path := .BindPath }}
{{- if ne $path "" -}}
bind path = {{$path}}
{{ end -}}
{{ end }}
# USER BIND CONTROL: [BOOL]
# DEFAULT: yes
# Allow users to influence and/or define bind points at runtime? This will allow
# users to specify bind points, scratch and tmp locations. (note: User bind
# control is only allowed if the host also supports PR_SET_NO_NEW_PRIVS)
user bind control = {{ if eq .UserBindControl true }}yes{{ else }}no{{ end }}

# ENABLE FUSEMOUNT: [BOOL]
# DEFAULT: yes
# Allow users to mount fuse filesystems inside containers with the --fusemount
# command line option.
enable fusemount = {{ if eq .EnableFusemount true }}yes{{ else }}no{{ end }}

# ENABLE OVERLAY: [yes/no/try/driver]
# DEFAULT: try
# Enabling this option will make it possible to specify bind paths to locations
# that do not currently exist within the container.  If 'try' is chosen,
# overlayfs will be tried but if it is unavailable it will be silently ignored.
# If 'driver' is chosen, overlayfs is handled by the image driver.
enable overlay = {{ .EnableOverlay }}

# ENABLE UNDERLAY: [yes/no]
# DEFAULT: yes
# Enabling this option will make it possible to specify bind paths to locations
# that do not currently exist within the container even if overlay is not
# working.  If overlay is available, it will be tried first.
enable underlay = {{ if eq .EnableUnderlay true }}yes{{ else }}no{{ end }}

# MOUNT SLAVE: [BOOL]
# DEFAULT: yes
# Should we automatically propagate file-system changes from the host?
# This should be set to 'yes' when autofs mounts in the system should
# show up in the container.
mount slave = {{ if eq .MountSlave true }}yes{{ else }}no{{ end }}

# SESSIONDIR MAXSIZE: [STRING]
# DEFAULT: 64
# This specifies how large the default sessiondir should be (in MB). It will
# affect users who use the "--contain" options and don't also specify a
# location to do default read/writes to (e.g. "--workdir" or "--home") and
# it will also affect users of "--writable-tmpfs".
sessiondir max size = {{ .SessiondirMaxSize }}

# LIMIT CONTAINER OWNERS: [STRING]
# DEFAULT: NULL
# Only allow containers to be used that are owned by a given user. If this
# configuration is undefined (commented or set to NULL), all containers are
# allowed to be used. This feature only applies when Apptainer is running in
# SUID mode and the user is non-root.
#limit container owners = gmk, apptainer, nobody
{{ range $index, $owner := .LimitContainerOwners }}
{{- if eq $index 0 }}limit container owners = {{ else }}, {{ end }}{{$owner}}
{{- end }}

# LIMIT CONTAINER GROUPS: [STRING]
# DEFAULT: NULL
# Only allow containers to be used that are owned by a given group. If this
# configuration is undefined (commented or set to NULL), all containers are
# allowed to be used. This feature only applies when Apptainer is running in
# SUID mode and the user is non-root.
#limit container groups = group1, apptainer, nobody
{{ range $index, $group := .LimitContainerGroups }}
{{- if eq $index 0 }}limit container groups = {{ else }}, {{ end }}{{$group}}
{{- end }}

# LIMIT CONTAINER PATHS: [STRING]
# DEFAULT: NULL
# Only allow containers to be used that are located within an allowed path
# prefix. If this configuration is undefined (commented or set to NULL),
# containers will be allowed to run from anywhere on the file system. This
# feature only applies when Apptainer is running in SUID mode and the user is
# non-root.
#limit container paths = /scratch, /tmp, /global
{{ range $index, $path := .LimitContainerPaths }}
{{- if eq $index 0 }}limit container paths = {{ else }}, {{ end }}{{$path}}
{{- end }}

# ALLOW CONTAINER ${TYPE}: [BOOL]
# DEFAULT: yes
# This feature limits what kind of containers that Apptainer will allow
# users to use (note this does not apply for root).  Note that some of the
# same operations can be limited in setuid mode by the ALLOW SETUID-MOUNT
# feature below; both types need to be "yes" to be allowed.
#
# Allow use of unencrypted SIF containers
allow container sif = {{ if eq .AllowContainerSIF true}}yes{{ else }}no{{ end }}
#
# Allow use of encrypted SIF containers
allow container encrypted = {{ if eq .AllowContainerEncrypted true }}yes{{ else }}no{{ end }}
#
# Allow use of non-SIF image formats
allow container squashfs = {{ if eq .AllowContainerSquashfs true }}yes{{ else }}no{{ end }}
allow container extfs = {{ if eq .AllowContainerExtfs true }}yes{{ else }}no{{ end }}
allow container dir = {{ if eq .AllowContainerDir true }}yes{{ else }}no{{ end }}

# ALLOW SETUID-MOUNT ${TYPE}: [BOOL]
# DEFAULT: yes, except no for extfs
# This feature limits what types of mounts that Apptainer will allow
# unprivileged users to use in setuid mode.  Normally these operations
# require the elevated privileges of setuid mode, although Apptainer
# has unprivileged alternatives for squashfs and extfs.  Note that some of
# the same operations can also be limited by the ALLOW CONTAINER feature
# above; both types need to be "yes" to be allowed.
#
# Allow mounting of SIF encryption (using the kernel device-mapper) in
# setuid mode
{{ if eq .AllowSetuidMountEncrypted true}}# {{ end }}allow setuid-mount encrypted = {{ if eq .AllowSetuidMountEncrypted true}}yes{{ else }}no{{ end }}
#
# Allow mounting of squashfs filesystem types in setuid mode, both inside and
# outside of SIF files
{{ if eq .AllowSetuidMountSquashfs true}}# {{ end }}allow setuid-mount squashfs = {{ if eq .AllowSetuidMountSquashfs true}}yes{{ else }}no{{ end }}
#
# Allow mounting of extfs filesystem types in setuid mode, both inside and
# outside of SIF files.  WARNING: this filesystem type frequently has relevant
# CVEs that that take a very long time for vendors to patch because they are
# not considered to be High severity since normally unprivileged users do
# not have write access to the raw filesystem data.  This is why this option
# defaults to "no".  Change it at your own risk and consider using the
# LIMIT CONTAINER features above if you do.
{{ if eq .AllowSetuidMountExtfs false}}# {{ end }}allow setuid-mount extfs = {{ if eq .AllowSetuidMountExtfs true}}yes{{ else }}no{{ end }}

# ALLOW NET USERS: [STRING]
# DEFAULT: NULL
# Allow specified root administered CNI network configurations to be used by the
# specified list of users. By default only root may use CNI configuration,
# except in the case of a fakeroot execution where only 40_fakeroot.conflist
# is used. This feature only applies when Apptainer is running in
# SUID mode and the user is non-root.
#allow net users = gmk, apptainer
{{ range $index, $owner := .AllowNetUsers }}
{{- if eq $index 0 }}allow net users = {{ else }}, {{ end }}{{$owner}}
{{- end }}

# ALLOW NET GROUPS: [STRING]
# DEFAULT: NULL
# Allow specified root administered CNI network configurations to be used by the
# specified list of users. By default only root may use CNI configuration,
# except in the case of a fakeroot execution where only 40_fakeroot.conflist
# is used. This feature only applies when Apptainer is running in
# SUID mode and the user is non-root.
#allow net groups = group1, apptainer
{{ range $index, $group := .AllowNetGroups }}
{{- if eq $index 0 }}allow net groups = {{ else }}, {{ end }}{{$group}}
{{- end }}

# ALLOW NET NETWORKS: [STRING]
# DEFAULT: NULL
# Specify the names of CNI network configurations that may be used by users and
# groups listed in the allow net users / allow net groups directives. Thus feature
# only applies when Apptainer is running in SUID mode and the user is non-root.
#allow net networks = bridge
{{ range $index, $group := .AllowNetNetworks }}
{{- if eq $index 0 }}allow net networks = {{ else }}, {{ end }}{{$group}}
{{- end }}

# ALWAYS USE NV ${TYPE}: [BOOL]
# DEFAULT: no
# This feature allows an administrator to determine that every action command
# should be executed implicitly with the --nv option (useful for GPU only 
# environments). 
always use nv = {{ if eq .AlwaysUseNv true }}yes{{ else }}no{{ end }}

# USE NVIDIA-NVIDIA-CONTAINER-CLI ${TYPE}: [BOOL]
# DEFAULT: no
# EXPERIMENTAL
# If set to yes, Apptainer will attempt to use nvidia-container-cli to setup
# GPUs within a container when the --nv flag is enabled.
# If no (default), the legacy binding of entries in nvbliblist.conf will be performed.
use nvidia-container-cli = {{ if eq .UseNvCCLI true }}yes{{ else }}no{{ end }}

# ALWAYS USE ROCM ${TYPE}: [BOOL]
# DEFAULT: no
# This feature allows an administrator to determine that every action command
# should be executed implicitly with the --rocm option (useful for GPU only
# environments).
always use rocm = {{ if eq .AlwaysUseRocm true }}yes{{ else }}no{{ end }}

# ROOT DEFAULT CAPABILITIES: [full/file/no]
# DEFAULT: full
# Define default root capability set kept during runtime
# - full: keep all capabilities (same as --keep-privs)
# - file: keep capabilities configured in ${prefix}/etc/apptainer/capabilities/user.root
# - no: no capabilities (same as --no-privs)
root default capabilities = {{ .RootDefaultCapabilities }}

# MEMORY FS TYPE: [tmpfs/ramfs]
# DEFAULT: tmpfs
# This feature allow to choose temporary filesystem type used by Apptainer.
# Cray CLE 5 and 6 up to CLE 6.0.UP05 there is an issue (kernel panic) when Apptainer
# use tmpfs, so on affected version it's recommended to set this value to ramfs to avoid
# kernel panic
memory fs type = {{ .MemoryFSType }}

# CNI CONFIGURATION PATH: [STRING]
# DEFAULT: Undefined
# Defines path where CNI configuration files are stored
#cni configuration path =
{{ if ne .CniConfPath "" }}cni configuration path = {{ .CniConfPath }}{{ end }}
# CNI PLUGIN PATH: [STRING]
# DEFAULT: Undefined
# Defines path where CNI executable plugins are stored
#cni plugin path =
{{ if ne .CniPluginPath "" }}cni plugin path = {{ .CniPluginPath }}{{ end }}

# BINARY PATH: [STRING]
# DEFAULT: $PATH:/usr/local/sbin:/usr/local/bin:/usr/sbin:/usr/bin:/sbin:/bin
# Colon-separated list of directories to search for many binaries.  May include
# "$PATH:", which will be replaced by the user's PATH when not running a binary
# that may be run with elevated privileges from the setuid program flow.  The
# internal bin ${prefix}/libexec/apptainer/bin is always included, either at the
# beginning of "$PATH:" if it is present or at the very beginning if "$PATH:" is
# not present.
# binary path = 

# MKSQUASHFS PROCS: [UINT]
# DEFAULT: 0 (All CPUs)
# This allows the administrator to specify the number of CPUs for mksquashfs 
# to use when building an image.  The fewer processors the longer it takes.
# To enable it to use all available CPU's set this to 0.
# mksquashfs procs = 0
mksquashfs procs = {{ .MksquashfsProcs }}

# MKSQUASHFS MEM: [STRING]
# DEFAULT: Unlimited
# This allows the administrator to set the maximum amount of memory for mkswapfs
# to use when building an image.  e.g. 1G for 1gb or 500M for 500mb. Restricting memory
# can have a major impact on the time it takes mksquashfs to create the image.
# NOTE: This functionality did not exist in squashfs-tools prior to version 4.3
# If using an earlier version you should not set this.
# mksquashfs mem = 1G
{{ if ne .MksquashfsMem "" }}mksquashfs mem = {{ .MksquashfsMem }}{{ end }}

# SHARED LOOP DEVICES: [BOOL]
# DEFAULT: no
# Allow to share same images associated with loop devices to minimize loop
# usage and optimize kernel cache (useful for MPI)
shared loop devices = {{ if eq .SharedLoopDevices true }}yes{{ else }}no{{ end }}

# IMAGE DRIVER: [STRING]
# DEFAULT: Undefined
# This option specifies the name of an image driver provided by a plugin that
# will be used to handle image mounts. If the 'enable overlay' option is set
# to 'driver' the driver name specified here will also be used to handle
# overlay mounts.
# If the driver name specified has not been registered via a plugin installation
# the run-time will abort.
image driver = {{ .ImageDriver }}

# DOWNLOAD CONCURRENCY: [UINT]
# DEFAULT: 3
# This option specifies how many concurrent streams when downloading (pulling)
# an image from cloud library.
download concurrency = {{ .DownloadConcurrency }}

# DOWNLOAD PART SIZE: [UINT]
# DEFAULT: 5242880
# This option specifies the size of each part when concurrent downloads are
# enabled.
download part size = {{ .DownloadPartSize }}

# DOWNLOAD BUFFER SIZE: [UINT]
# DEFAULT: 32768
# This option specifies the transfer buffer size when concurrent downloads
# are enabled.
download buffer size = {{ .DownloadBufferSize }}

# SYSTEMD CGROUPS: [BOOL]
# DEFAULT: yes
# Whether to use systemd to manage container cgroups. Required for rootless cgroups
# functionality. 'no' will manage cgroups directly via cgroupfs.
systemd cgroups = {{ if eq .SystemdCgroups true }}yes{{ else }}no{{ end }}
`<|MERGE_RESOLUTION|>--- conflicted
+++ resolved
@@ -76,48 +76,6 @@
 
 // File describes the apptainer.conf file options
 type File struct {
-<<<<<<< HEAD
-	AllowSetuid             bool     `default:"yes" authorized:"yes,no" directive:"allow setuid"`
-	AllowPidNs              bool     `default:"yes" authorized:"yes,no" directive:"allow pid ns"`
-	ConfigPasswd            bool     `default:"yes" authorized:"yes,no" directive:"config passwd"`
-	ConfigGroup             bool     `default:"yes" authorized:"yes,no" directive:"config group"`
-	ConfigResolvConf        bool     `default:"yes" authorized:"yes,no" directive:"config resolv_conf"`
-	MountProc               bool     `default:"yes" authorized:"yes,no" directive:"mount proc"`
-	MountSys                bool     `default:"yes" authorized:"yes,no" directive:"mount sys"`
-	MountDevPts             bool     `default:"yes" authorized:"yes,no" directive:"mount devpts"`
-	MountHome               bool     `default:"yes" authorized:"yes,no" directive:"mount home"`
-	MountTmp                bool     `default:"yes" authorized:"yes,no" directive:"mount tmp"`
-	MountHostfs             bool     `default:"no" authorized:"yes,no" directive:"mount hostfs"`
-	UserBindControl         bool     `default:"yes" authorized:"yes,no" directive:"user bind control"`
-	EnableFusemount         bool     `default:"yes" authorized:"yes,no" directive:"enable fusemount"`
-	EnableUnderlay          bool     `default:"yes" authorized:"yes,no" directive:"enable underlay"`
-	MountSlave              bool     `default:"yes" authorized:"yes,no" directive:"mount slave"`
-	AllowContainerSIF       bool     `default:"yes" authorized:"yes,no" directive:"allow container sif"`
-	AllowContainerEncrypted bool     `default:"yes" authorized:"yes,no" directive:"allow container encrypted"`
-	AllowContainerSquashfs  bool     `default:"yes" authorized:"yes,no" directive:"allow container squashfs"`
-	AllowContainerExtfs     bool     `default:"yes" authorized:"yes,no" directive:"allow container extfs"`
-	AllowContainerDir       bool     `default:"yes" authorized:"yes,no" directive:"allow container dir"`
-	AlwaysUseNv             bool     `default:"no" authorized:"yes,no" directive:"always use nv"`
-	UseNvCCLI               bool     `default:"no" authorized:"yes,no" directive:"use nvidia-container-cli"`
-	AlwaysUseRocm           bool     `default:"no" authorized:"yes,no" directive:"always use rocm"`
-	SharedLoopDevices       bool     `default:"no" authorized:"yes,no" directive:"shared loop devices"`
-	MaxLoopDevices          uint     `default:"256" directive:"max loop devices"`
-	SessiondirMaxSize       uint     `default:"64" directive:"sessiondir max size"`
-	MountDev                string   `default:"yes" authorized:"yes,no,minimal" directive:"mount dev"`
-	EnableOverlay           string   `default:"try" authorized:"yes,no,try,driver" directive:"enable overlay"`
-	BindPath                []string `default:"/etc/localtime,/etc/hosts" directive:"bind path"`
-	LimitContainerOwners    []string `directive:"limit container owners"`
-	LimitContainerGroups    []string `directive:"limit container groups"`
-	LimitContainerPaths     []string `directive:"limit container paths"`
-	AllowNetUsers           []string `directive:"allow net users"`
-	AllowNetGroups          []string `directive:"allow net groups"`
-	AllowNetNetworks        []string `directive:"allow net networks"`
-	RootDefaultCapabilities string   `default:"full" authorized:"full,file,no" directive:"root default capabilities"`
-	MemoryFSType            string   `default:"tmpfs" authorized:"tmpfs,ramfs" directive:"memory fs type"`
-	CniConfPath             string   `directive:"cni configuration path"`
-	CniPluginPath           string   `directive:"cni plugin path"`
-	BinaryPath              string   `default:"$PATH:/usr/local/sbin:/usr/local/bin:/usr/sbin:/usr/bin:/sbin:/bin" directive:"binary path"`
-=======
 	AllowSetuid               bool     `default:"yes" authorized:"yes,no" directive:"allow setuid"`
 	AllowPidNs                bool     `default:"yes" authorized:"yes,no" directive:"allow pid ns"`
 	ConfigPasswd              bool     `default:"yes" authorized:"yes,no" directive:"config passwd"`
@@ -146,7 +104,7 @@
 	AlwaysUseRocm             bool     `default:"no" authorized:"yes,no" directive:"always use rocm"`
 	SharedLoopDevices         bool     `default:"no" authorized:"yes,no" directive:"shared loop devices"`
 	MaxLoopDevices            uint     `default:"256" directive:"max loop devices"`
-	SessiondirMaxSize         uint     `default:"16" directive:"sessiondir max size"`
+	SessiondirMaxSize         uint     `default:"64" directive:"sessiondir max size"`
 	MountDev                  string   `default:"yes" authorized:"yes,no,minimal" directive:"mount dev"`
 	EnableOverlay             string   `default:"try" authorized:"yes,no,try,driver" directive:"enable overlay"`
 	BindPath                  []string `default:"/etc/localtime,/etc/hosts" directive:"bind path"`
@@ -161,7 +119,6 @@
 	CniConfPath               string   `directive:"cni configuration path"`
 	CniPluginPath             string   `directive:"cni plugin path"`
 	BinaryPath                string   `default:"$PATH:/usr/local/sbin:/usr/local/bin:/usr/sbin:/usr/bin:/sbin:/bin" directive:"binary path"`
->>>>>>> b12966cd
 	// SuidBinaryPath is hidden; it is not referenced below, and overwritten
 	SuidBinaryPath      string `directive:"suidbinary path"`
 	MksquashfsProcs     uint   `default:"0" directive:"mksquashfs procs"`
@@ -412,9 +369,9 @@
 {{ if eq .AllowSetuidMountSquashfs true}}# {{ end }}allow setuid-mount squashfs = {{ if eq .AllowSetuidMountSquashfs true}}yes{{ else }}no{{ end }}
 #
 # Allow mounting of extfs filesystem types in setuid mode, both inside and
-# outside of SIF files.  WARNING: this filesystem type frequently has relevant
-# CVEs that that take a very long time for vendors to patch because they are
-# not considered to be High severity since normally unprivileged users do
+# outside of SIF files.  WARNING: this filesystem type frequently has
+# relevant CVEs that take a very long time for vendors to patch because they
+# are not considered to be High severity since normally unprivileged users do
 # not have write access to the raw filesystem data.  This is why this option
 # defaults to "no".  Change it at your own risk and consider using the
 # LIMIT CONTAINER features above if you do.
