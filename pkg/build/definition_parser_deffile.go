--- conflicted
+++ resolved
@@ -223,7 +223,6 @@
 	toks := strings.Split(h, "\n")
 	header = make(map[string]string)
 
-<<<<<<< HEAD
 	for _, line := range toks {
 		linetoks := strings.SplitN(line, ":", 2)
 		key, val := strings.ToLower(strings.TrimSpace(linetoks[0])), strings.TrimSpace(linetoks[1])
@@ -236,24 +235,9 @@
 
 func ParseDefinitionFile(r io.Reader) (Definition, error) {
 	sections, header, err := doDefinitionFile(r)
-=======
-// ParseDefinitionFile parses the contents of a DefFile into a Definition
-func ParseDefinitionFile(r io.Reader) (Definition, error) {
-	b, err := ioutil.ReadAll(r)
 	if err != nil {
 		return Definition{}, err
 	}
-
-	header, err := doHeader(bytes.NewReader(b))
-	if err != nil {
-		return Definition{}, err
-	}
-
-	sections, err := doSections(bytes.NewReader(b))
-	if err != nil {
-		return Definition{}, err
-	}
->>>>>>> 5667af91
 
 	def := Definition{
 		Header: header,
