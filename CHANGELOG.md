_With the release of `v3.0.0`, we're introducing a new changelog format in an attempt to consolidate the information presented in the changelog. The new changelog is reduced in scope to only documenting functionality changes from version to version. This ensures that the changelog is as useful as it can be. Changes which should be documented include:_
  
  - _Renamed commands_
  - _Deprecated / removed commands_
  - _Changed defaults / behaviors_
  - _Migration guidance_
  - _New features / functionalities_


_The old changelog can be found in the `release-2.6` branch_

# Changes Since v3.5.0

<<<<<<< HEAD
 - Deprecated `--groupid` flag for `sign` and `verify`; replaced with `--group-id`.

# v3.5.0 - [2019.10.29]
=======
# v3.5.0 - [2019.11.13]
>>>>>>> 5c37e358

## New features / functionalities

  - New support for AMD GPUs via `--rocm` option added to bind ROCm devices and
    libraries into containers.
  - Plugins can now modify Singularity behaviour with two mutators: CLI and
    Runtime.
  - Introduced the `config global` command to edit `singularity.conf` settings
    from the CLI.
  - Introduced the `config fakeroot` command to setup `subuid` and `subgid`
    mappings for `--fakeroot` from the Singularity CLI.
      
## Changed defaults / behaviours

  - Go 1.13 adopted.
  - Vendored modules removed from the Git tree, will be included in release tarballs.
  - Singularity will now fail with an error if a requested bind mount cannot be
      made.
    - This is beneficial to fail fast in workflows where a task may fail a long
         way downstream if a bind mount is unavailable.
    - Any unavailable bind mount sources must be removed from
        `singularity.conf`.
  - Docker/OCI image extraction now faithfully respects layer
    permissions.
    - This may lead to sandboxes that cannot be removed without
    modifying permissions.
    - `--fix-perms` option added to preserve old behaviour when
    building sandboxes.
    - Discussion issue for this change at: https://github.com/sylabs/singularity/issues/4671
  - `Singularity>` prompt is always set when entering shell in a container.
  - The current `umask` will be honored when building a SIF file.
  - `instance exec` processes acquire cgroups set on `instance start`
  - `--fakeroot` supports uid/subgid ranges >65536
  - `singularity version` now reports semver compliant version
      information.

## Deprecated / removed commands

  - Deprecated `--id` flag for `sign` and `verify`; replaced with `--sif-id`.

# v3.4.2 - [2019.10.08]

  - This point release addresses the following issues:
    - Sets workable permissions on OCI -> sandbox rootless builds
    - Fallback correctly to user namespace for non setuid installation
    - Correctly handle the starter-suid binary for non-root installs
    - Creates CACHEDIR if it doesn't exist
    - Set apex loglevel for umoci to match singularity loglevel

# v3.4.1 - [2019.09.17]

  - This point release addresses the following issues:
    - Fixes an issue where a PID namespace was always being used
    - Fixes compilation on non 64-bit architectures
    - Allows fakeroot builds for zypper, pacstrap, and debootstrap
    - Correctly detects seccomp on OpenSUSE
    - Honors GO_MODFLAGS properly in the mconfig generated makefile
    - Passes the Mac hostname to the VM in MacOS Singularity builds
    - Handles temporary EAGAIN failures when setting up loop devices on recent kernels
    - Fixes excessive memory usage in singularity push

# v3.4.0 - [2019.08.30]

## New features / functionalities
  
  - New support for building and running encrypted containers with RSA keys and passphrases
    - `--pem-path` option added to the `build` and action commands for RSA based encrypted containers
    - `--passphrase` option added to `build` and action commands for passphrase based encrypted containers
    - `SINGULARITY_ENCRYPTION_PEM_PATH` and `SINGULARITY_ENCRYPTION_PASSPHRASE` environment variables added to serve same functions as above
    - `--encrypt` option added to `build` command to build an encrypted container when environment variables contain a secret
  - New `--disable-cache` flag prevents caching of downloaded containers
  - Added support for multi-line variables in singularity def-files
  - Added support for 'indexed' def-file variables (like arrays)
  - Added support for SUSE SLE Products
  - Added the def-file variables:
      product, user, regcode, productpgp, registerurl, modules,	otherurl (indexed)
  - Support multiple-architecture tags in the SCS library
  - Added a `--dry-run` flag to `cache clean`
  - Added a `SINGULARITY_SYPGPDIR` environment variable to specify the location of PGP key data
  - Added a `--nonet` option to the action commands to disable networking when running with the `--vm` option
  - Added a `--long-list` flag to the `key search` command to preserve 
  - Added experimental, hidden `--fusemount` flag to pass a command to mount a libfuse3 based file system within the container

## Changed defaults / behaviors

  - Runtime now properly honors `SINGULARITY_DISABLE_CACHE` environment variable
  - `remote add` command now automatically attempts to login and a `--no-login` flag is added to disable this behavior
  - Using the `pull` command to download an unsigned container no longer produces an error code
  - `cache clean` command now prompts user before cleaning when run without `--force` option and is more verbose
  - Shortened the default output of the `key search` command

## Deprecated / removed commands

  - The `--allow-unsigned` flag to `pull` has been deprecated and will be removed in the future

# v3.3.0 - [2019.06.17]

## Changed defaults / behaviors

  - Remote login and status commands will now use the default remote if a remote name is not supplied
  - Added Singularity hub (`shub`) cache support when using the `pull` command
  - Clean cache in a safer way by only deleting the cache subdirectories
  - Improvements to the `cache clean` command 

## New features / functionalities

  - new `oras` URI for pushing and pulling SIF files to and from supported OCI registries
  - added the `--fakeroot` option to `build`, `exec`, `run`, `shell`, `test`, and `instance start` commands to run container in a new user namespace as uid 0
  - added the `fakeroot` network type for use with the `--network` option
  - `sif` command to allow for the inspection and manipulation of SIF files with the following subcommands
    - `add`      Add a data object to a SIF file
    - `del`      Delete a specified object descriptor and data from SIF file
    - `dump`     Extract and output data objects from SIF files
    - `header`   Display SIF global headers
    - `info`     Display detailed information of object descriptors
    - `list`     List object descriptors from SIF files
    - `new`      Create a new empty SIF image file
    - `setprim`  Set primary system partition

# v3.2.1 - [2019.05.28]

  - This point release fixes the following bugs:
    - Allows users to join instances with non-suid workflow
    - Removes false warning when seccomp is disabled on the host
    - Fixes an issue in the terminal when piping output to commands
    - Binds NVIDIA persistenced socket when `--nv` is invoked

# v3.2.0 - [2019.05.14]

## [Security related fix](https://cve.mitre.org/cgi-bin/cvename.cgi?name=2019-11328)
  - Instance files are now stored in user's home directory for privacy and many checks have been added to ensure that a user can't manipulate files to change `starter-suid` behavior when instances are joined (many thanks to Matthias Gerstner from the SUSE security team for finding and securely reporting this vulnerability) 

## New features / functionalities
  - Introduced a new basic framework for creating and managing plugins
  - Added the ability to create containers through multi-stage builds
    - Definitions now require `Bootstrap` be the first parameter of header
  - Created the concept of a Sylabs Cloud "remote" endpoint and added the ability for users and admins to set them through CLI and conf files 
  - Added caching for images from Singularity Hub
  - Made it possible to compile Singularity outside of `$GOPATH`
  - Added a json partition to SIF files for OCI configuration when building from an OCI source
  - Full integration with Singularity desktop for MacOS code base

## New Commands
 - Introduced the `plugin` command group for creating and managing plugins
    - `compile`   Compile a singularity plugin
    - `disable`   disable an installed singularity plugin
    - `enable`    Enable an installed singularity plugin
    - `inspect`   Inspect a singularity plugin (either an installed one or an image)
    - `install`   Install a singularity plugin
    - `list`      List installed singularity plugins
    - `uninstall` Uninstall removes the named plugin from the system

  - Introduced the `remote` command group to support management of Singularity endpoints:
    - `add`       Create a new Sylabs Cloud remote endpoint
    - `list`      List all remote endpoints that are configured
    - `login`     Log into a remote endpoint using an authentication token
    - `remove`    Remove an existing Sylabs Cloud remote endpoint
    - `status`    Check the status of the services at an endpoint
    - `use`       Set a remote endpoint to be used by default

  - Added to the `key` command group to improve PGP key management:
    - ` export`   Export a public or private key into a specific file
    - ` import`   Import a local key into the local keyring
    - ` remove`   Remove a local public key

  - Added the `Stage: <name>` keyword to the definition file header and the `from <stage name>` option/argument pair to the `%files` section to support multistage builds

## Deprecated / removed commands
  - The `--token/-t` option has been deprecated in favor of the `singularity remote` command group

## Changed defaults / behaviors
  - Ask to confirm password on a newly generated PGP key
  - Prompt to push a key to the KeyStore when generated
  - Refuse to push an unsigned container unless overridden with `--allow-unauthenticated/-U` option
  - Warn and prompt when pulling an unsigned container without the `--allow-unauthenticated/-U` option
  - `Bootstrap` must now be the first field of every header because of parser requirements for multi-stage builds

# v3.1.1 - [2019.04.02]

## New Commands
  - New hidden `buildcfg` command to display compile-time parameters 
  - Added support for `LDFLAGS`, `CFLAGS`, `CGO_` variables in build system
  - Added `--nocolor` flag to Singularity client to disable color in logging

## Removed Commands
  - `singularity capability <add/drop> --desc` has been removed
  - `singularity capability list <--all/--group/--user>` flags have all been removed 

## New features / functionalities
  - The `--builder` flag to the `build` command implicitly sets `--remote`
  - Repeated binds no longer cause Singularity to exit and fail, just warn instead
  - Corrected typos and improved docstrings throughout
  - Removed warning when CWD does not exist on the host system
  - Added support to spec file for RPM building on SLES 11

# v3.1.0 - [2019.02.22]

## New Commands
  - Introduced the `oci` command group to support a new OCI compliant variant of the Singularity runtime:
    - `attach` Attach console to a running container process
    - `create` Create a container from a bundle directory
    - `delete` Delete container
    - `exec`   Execute a command within container
    - `kill`   Kill a container
    - `mount`  Mount create an OCI bundle from SIF image
    - `pause`  Suspends all processes inside the container
    - `resume` Resumes all processes previously paused inside the container
    - `run`    Create/start/attach/delete a container from a bundle directory
    - `start`  Start container process
    - `state`  Query state of a container
    - `umount` Umount delete bundle
    - `update` Update container cgroups resources
  - Added `cache` command group to inspect and manage cached files
    - `clean` Clean your local Singularity cache
    - `list`  List your local Singularity cache

## New features / functionalities
  - Can now build CLI on darwin for limited functionality on Mac
  - Added the `scratch` bootstrap agent to build from anything
  - Reintroduced support for zypper bootstrap agent
  - Added the ability to overwrite a new `singularity.conf` when building from RPM if desired
  - Fixed several regressions and omissions in [SCIF](https://sci-f.github.io/) support
  - Added caching for containers pulled/built from the [Container Library](https://cloud.sylabs.io/library)
  - Changed `keys` command group to `key` (retained hidden `keys` command for backward compatibility)  
  - Created an `RPMPREFIX` variable to allow RPMs to be installed in custom locations
  - Greatly expanded CI unit and end-to-end testing

# v3.0.3 - [2019.01.21]
  
  - Bind paths in `singularity.conf` are properly parsed and applied at runtime
  - Singularity runtime will properly fail if `singularity.conf` file is not owned by the root user
  - Several improvements to RPM packaging including using golang from epel, improved support for Fedora, and avoiding overwriting conf file on new RPM install
  - Unprivileged `--contain` option now properly mounts `devpts` on older kernels
  - Uppercase proxy environment variables are now rightly respected
  - Add http/https protocols for singularity run/pull commands
  - Update to SIF 1.0.2
  - Add _noPrompt_ parameter to `pkg/signing/Verify` function to enable silent verification

# v3.0.2 - [2019.01.04]

  - Added the `--docker-login` flag to enable interactive authentication with docker registries
  - Added support for pulling directly from HTTP and HTTPS
  - Made minor improvements to RPM packaging and added basic support for alpine packaging
  - The `$SINGULARITY_NOHTTPS`,`$SINGULARITY_TMPDIR`, and `$SINGULARITY_DOCKER_USERNAME`/`$SINGULARITY_DOCKER_PASSWORD` environment variables are now correctly respected
  - Pulling from a private shub registry now works as expected
  - Running a container with `--network="none"` no longer incorrectly fails with an error message
  - Commands now correctly return 1 when incorrectly executed without arguments
  - Progress bars no longer incorrectly display when running with `--quiet` or `--silent`
  - Contents of `91-environment.sh` file are now displayed if appropriate when running `inspect --environment`

# v3.0.1 - [2018.10.31]

  - Improved RPM packaging procedure via makeit
  - Enhanced general stability of runtime

# v3.0.0 - [2018.10.08]

  - Singularity is now written primarily in Go to bring better integration with the existing container ecosystem
  - Added support for new URIs (`build` & `run/exec/shell/start`):
    - `library://` - Supports the [Sylabs.io Cloud Library](https://cloud.sylabs.io/library)
    - `docker-daemon:` - Supports images managed by the locally running docker daemon
    - `docker-archive:` - Supports archived docker images
    - `oci:` - Supports oci images
    - `oci-archive:` - Supports archived oci images
  - Handling of `docker` & `oci` URIs/images now utilizes [containers/image](https://github.com/containers/image) to parse and convert those image types in a supported way
  - Replaced `singularity instance.*` command group with `singularity instance *`
  - The command `singularity help` now only provides help regarding the usage of the `singularity` command. To display an image's `help` message, use `singularity run-help <image path>` instead
 
## Removed Deprecated Commands
  - Removed deprecated `singularity image.*` command group
  - Removed deprecated `singularity create` command
  - Removed deprecated `singularity bootstrap` command
  - Removed deprecated `singularity mount` command

## New Commands
  - Added `singularity run-help <image path>` command to output an image's `help` message
  - Added `singularity sign <image path>` command to allow a user to cryptographically sign a SIF image
  - Added `singularity verify <image path>` command to allow a user to verify a SIF image's cryptographic signatures
  - Added `singularity keys` command to allow the management of `OpenPGP` key stores
  - Added `singularity capability` command to allow fine grained control over the capabilities of running containers
  - Added `singularity push` command to push images to the [Sylabs.io Cloud Library](https://cloud.sylabs.io/library)

## Changed Commands

### Action Command Group (`run/shell/exec/instance start`)
  - Added flags:
    - `--add-caps <string>`: Run the contained process with the specified capability set (requires root)
    - `--allow-setuid`: Allows setuid binaries to be mounted into the container (requires root)
    - `--apply-cgroups <path>`: Apply cgroups configuration from file to contained processes (requires root)
    - `--dns <string>`: Adds the comma separated list of DNS servers to the containers `resolv.conf` file
    - `--drop-caps <string>`: Drop the specified capabilities from the container (requires root)
    - `--fakeroot`: Run the container in a user namespace as `uid=0`. Requires a recent kernel to function properly
    - `--hostname <string>`: Set the hostname of the container
    - `--keep-privs`: Keep root user privilege inside the container (requires root)
    - `--network <string>`: Specify a list of comma separated network types ([CNI Plugins](https://github.com/containernetworking/cni)) to be present inside the container, each with its own dedicated interface in the container
    - `--network-args <string>`: Specify arguments to pass to CNI network plugins (set by `--network`)
    - `--no-privs`: Drop all privileges from root user inside the container (requires root)
    - `--security <string>`: Configure security features such as SELinux, Apparmor, Seccomp...
    - `--writable-tmpfs`: Run container with a `tmpfs` overlay
  - The command `singularity instance start` now supports the `--boot` flag to boot the container via `/sbin/init`
  - Changes to image mounting behavior:
    - All image formats are mounted as read only by default
    - `--writable` only works on images which can be mounted in read/write [applicable to: `sandbox` and legacy `ext3` images]
    - `--writable-tmpfs` runs the container with a writable `tmpfs`-based overlay [applicable to: all image formats]
    - `--overlay <string>` now specifies a list of `ext3`/`sandbox` images which are set as the containers overlay [applicable to: all image formats] 

### Build Command:
  - All images are now built as [Singularity Image Format (SIF)](https://www.sylabs.io/2018/03/sif-containing-your-containers/) images by default
  - When building to a path that already exists, `singularity build` will now prompt the user if they wish to overwrite the file existing at the specified location
  - The `-w|--writable` flag has been removed
  - The `-F|--force` flag now overrides the interactive prompt and will always attempt to overwrite the file existing at the specified location
  - The `-u|--update` flag has been added to support the workflow of running a definition file on top of an existing container [implies `--sandbox`, only supports `sandbox` image types]
  - The `singularity build` command now supports the following flags for integration with the [Sylabs.io Cloud Library](https://cloud.sylabs.io/library):
    - `-r|--remote`: Build the image remotely on the Sylabs Remote Builder (currently unavailable)
    - `-d|--detached`: Detach from the `stdout` of the remote build [requires `--remote`]
    - `--builder <string>`: Specifies the URL of the remote builder to access
    - `--library <string>`: Specifies the URL of the [Sylabs.io Cloud Library](https://cloud.sylabs.io/library) to push the built image to when the build command destination is in the form `library://<reference>`
  - The `bootstrap` keyword in the definition file now supports the following values:
    - `library`
    - `docker-daemon`
    - `docker-archive`
    - `oci`
    - `oci-archive`
  - The `from` keyword in the definition file now correctly parses a `docker` URI which includes the `registry` and/or `namespace` components
  - The `registry` and `namespace` keywords in the definition file are no longer supported. Instead, those values may all go into the `from` keyword
  - Building from a tar archive of a `sandbox` no longer works<|MERGE_RESOLUTION|>--- conflicted
+++ resolved
@@ -11,13 +11,9 @@
 
 # Changes Since v3.5.0
 
-<<<<<<< HEAD
  - Deprecated `--groupid` flag for `sign` and `verify`; replaced with `--group-id`.
 
-# v3.5.0 - [2019.10.29]
-=======
 # v3.5.0 - [2019.11.13]
->>>>>>> 5c37e358
 
 ## New features / functionalities
 
