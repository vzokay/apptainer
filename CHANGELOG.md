# Apptainer Changelog

The Singularity Project has been
[adopted by the Linux Foundation](https://www.linuxfoundation.org/press-release/new-linux-foundation-project-accelerates-collaboration-on-container-systems-between-enterprise-and-high-performance-computing-environments/)
and re-branded as Apptainer.
For older changes see the [archived Singularity change log](https://github.com/apptainer/singularity/blob/release-3.8/CHANGELOG.md).

<<<<<<< HEAD
## Changes Since Last Release

### New features / functionalities

- The `--no-mount` flag now accepts the value `bind-paths` to disable mounting
  of all `bind path` entries in `apptainer.conf`.
- Instances started by a non-root user can use `--apply-cgroups` to apply
  resource limits. Requires cgroups v2, and delegation configured via systemd.
- The `instance stats` command displays the resource usage every second. The
  `--no-stream` option disables this interactive mode and shows the
  point-in-time usage.
- Support for `DOCKER_HOST` parsing when using `docker-daemon://`
- `DOCKER_USERNAME` and `DOCKER_PASSWORD` supported without `APPTAINER_` prefix.

### Bug fixes

- Fix the `--rocm` flag in combination with `-c` / `-C` by forwarding all
  `/dri/render*` devices into the container.
- Prefer the `fakeroot-sysv` command over the `fakeroot` command because
  the latter can be linked to either `fakeroot-sysv` or `fakeroot-tcp`,
  but `fakeroot-sysv` is much faster.
- Fix the locating of shared libraries when running `unsquashfs` from a
  non-standard location the way conda does.
=======
## v1.1.3 - \[2022-10-25\]

- Prefer the `fakeroot-sysv` command over the `fakeroot` command because
  the latter can be linked to either `fakeroot-sysv` or `fakeroot-tcp`,
  but `fakeroot-sysv` is much faster.
- Update the included `squashfuse_ll` to have `-o uid=N` and `-o gid=N`
  options and changed the corresponding image driver to use them when
  available.  This makes files inside sif files appear to be owned by the
  user instead of by the nobody id 65534 when running in non-setuid mode.
- Fix the locating of shared libraries when running `unsquashfs` from a
  non-standard location.
>>>>>>> 0d212ece
- Properly clean up temporary files if `unsquashfs` fails.
- Fix the creation of missing bind points when using image binding with
  underlay.
- Change the error when an overlay image is not writable into a warning
  that suggests adding `:ro` to make it read only or using `--fakeroot`.
<<<<<<< HEAD
- Update the included `squashfuse_ll` to have `-o uid=N` and `-o gid=N`
  options and changed the corresponding image driver to use them when
  available.  This makes files inside sif files appear to be owned by the
  user instead of by the nobody id 65534 when running in non-setuid mode.
=======
>>>>>>> 0d212ece
- Avoid permission denied errors during unprivileged builds without
  `/etc/subuid`-based fakeroot when `/var/lib/containers/sigstore` is
  readable only by root.
- Avoid failures with `--writable-tmpfs` in non-setuid mode when using
  fuse-overlayfs versions 1.8 or greater by adding the fuse-overlayfs
<<<<<<< HEAD
  `noacl` mount option to disable support for posix Access Control Lists.
=======
  `noacl` mount option to disable support for POSIX Access Control Lists.
- Fix the `--rocm` flag in combination with `-c` / `-C` by forwarding all
  `/dri/render*` devices into the container.
>>>>>>> 0d212ece

## v1.1.2 - \[2022-10-06\]

### Changes since last release

- [CVE-2022-39237](https://github.com/sylabs/sif/security/advisories/GHSA-m5m3-46gj-wch8):
  The sif dependency included in Apptainer before this release does not
  verify that the hash algorithm(s) used are cryptographically secure
  when verifying digital signatures. This release updates to sif v2.8.1
  which corrects this issue. See the linked advisory for references and
  a workaround.

## v1.1.1 - \[2022-10-06\]

Accidentally included no code changes.

## v1.1.0 - \[2022-09-27\]

### Changed defaults / behaviours

- The most significant change is that Apptainer no longer installs a
  setuid-root portion by default.
  This is now reasonable to do because most operations can be done with
  only unprivileged user namespaces (see additional changes below).
  If installing from rpm or debian packages, the setuid portion can be
  included by installing the `apptainer-suid` package, or if installing
  from source it can be included by compiling with the mconfig
  `--with-suid` option.
  For those that are concerned about kernel vulnerabilities with user
  namespaces, we recommend disabling network namespaces if you can.
  See the [discussion in the admin guide](https://apptainer.org/docs/admin/main/user_namespace.html#disabling-network-namespaces).
- Added a squashfuse image driver that enables mounting SIF files without
  using setuid-root.  Uses either a squashfuse_ll command or a
  squashfuse command and requires unprivileged user namespaces.
  For better parallel performance, a patched multithreaded version of
  `squashfuse_ll` is included in rpm and debian packaging in
  `${prefix}/libexec/apptainer/bin`.
- Added an `--unsquash` action flag to temporarily convert a SIF file to a
  sandbox before running.  In previous versions this was the default when
  running a SIF file without setuid or with fakeroot, but now the default
  is to mount with squashfuse_ll or squashfuse.
- Added a fuse2fs image driver that enables mounting EXT3 files and EXT3
  SIF overlay partitions without using setuid-root.  Requires the fuse2fs
  command and unprivileged user namespaces.
- Added the ability to use persistent overlay (`--overlay`) and
  `--writable-tmpfs` without using setuid-root.
  This requires unprivileged user namespaces and either a new enough
  kernel (>= 5.11) or the fuse-overlayfs command.
  Persistent overlay works when the overlay path points to a regular
  filesystem (known as "sandbox" mode, which is not allowed when in
  setuid mode), or when it points to an EXT3 image.
- Extended the `--fakeroot` option to be useful when `/etc/subuid` and
  `/etc/subgid` mappings have not been set up.
  If they have not been set up, a root-mapped unprivileged user namespace
  (the equivalent of `unshare -r`) and/or the fakeroot command from the
  host will be tried.
  Together they emulate the mappings pretty well but they are simpler to
  administer.
  This feature is especially useful with the `--overlay` and
  `--writable-tmpfs` options and for building containers unprivileged,
  because they allow installing packages that assume they're running
  as root.
  A limitation on using it with `--overlay` and `--writable-tmpfs`
  however is that when only the fakeroot command can be used (because
  there are no user namespaces available, in suid mode) then the base
  image has to be a sandbox.
  This feature works nested inside of an apptainer container, where
  another apptainer command will also be in the fakeroot environment
  without requesting the `--fakeroot` option again, or it can be used
  inside an apptainer container that was not started with `--fakeroot`.
  However, the fakeroot command uses LD_PRELOAD and so needs to be bound
  into the container which requires a compatible libc.
  For that reason it doesn't work when the host and container operating
  systems are of very different vintages.
  If that's a problem and you want to use only an unprivileged
  root-mapped namespace even when the fakeroot command is installed,
  just run apptainer with `unshare -r`.
- Made the `--fakeroot` option be implied when an unprivileged user
  builds a container from a definition file.
  When `/etc/subuid` and `/etc/subgid` mappings are not available,
  all scriptlets are run in a root-mapped unprivileged namespace (when
  possible) and the %post scriptlet is additionally run with the fakeroot
  command.
  When unprivileged user namespaces are not available, such that only
  the fakeroot command can be used, the `--fix-perms` option is implied
  to allow writing into directories.
- Added additional hidden options to action and build commands for testing
  different fakeroot modes: `--ignore-subuid`, `--ignore-fakeroot-command`,
  and `--ignore-userns`.
  Also added `--userns` to the build command to ignore setuid-root mode
  like action commands do.
- Added a `--fakeroot` option to the `apptainer overlay create` command
  to make an overlay EXT3 image file that works with the fakeroot that
  comes from unprivileged root-mapped namespaces.
  This is not needed with the fakeroot that comes with `/etc/sub[ug]id`
  mappings nor with the fakeroot that comes with only the fakeroot
  command in suid flow.
- Added a `--sparse` flag to `overlay create` command to allow generation of
  a sparse EXT3 overlay image.
- Added a `binary path` configuration variable as the default path to use
  when searching for helper executables.  May contain `$PATH:` which gets
  substituted with the user's PATH except when running a program that may
  be run with elevated privileges in the suid flow.
  Defaults to `$PATH:` followed by standard system paths.
  `${prefix}/libexec/apptainer/bin` is also implied as the first component,
  either as the first directory of `$PATH` if present or simply as the
  first directory if `$PATH` is not included.
  Configuration variables for paths to individual programs that were in
  apptainer.conf (`cryptsetup`, `go`, `ldconfig`, `msquashfs`, `unsquashfs`,
  and `nvidia-container-cli`) have been removed.
- The `--nvccli` option now works without `--fakeroot`.  In that case the
  option can be used with `--writable-tmpfs` instead of `--writable`,
  and `--writable-tmpfs` is implied if neither option is given.
  Note that also `/usr/bin` has to be writable by the user, so without
  `--fakeroot` that probably requires a sandbox image that was built with
  `--fix-perms`.
- The `--nvccli` option now implies `--nv`.
- $HOME is now used to find the user's configuration and cache by default.
  If that is not set it will fall back to the previous behavior of looking
  up the home directory in the password file.  The value of $HOME inside
  the container still defaults to the home directory in the password file
  and can still be overridden by the ``--home`` option.
- When starting a container, if the user has specified the cwd by using
  the `--pwd` flag, if there is a problem an error is returned instead
  of defaulting to a different directory.
- Nesting of bind mounts now works even when a `--bind` option specified
  a different source and destination with a colon between them.  Now the
  APPTAINER_BIND environment variable makes sure the bind source is
  from the bind destination so it will be succesfully re-bound into a
  nested apptainer container.
- The warning about more than 50 bind mounts required for an underlay bind
  has been changed to an info message.
- `oci mount` sets `Process.Terminal: true` when creating an OCI `config.json`,
  so that `oci run` provides expected interactive behavior by default.
- The default hostname for `oci mount` containers is now `apptainer` instead of
  `mrsdalloway`.
- systemd is now supported and used as the default cgroups manager. Set
  `systemd cgroups = no` in `apptainer.conf` to manage cgroups directly via
  the cgroupfs.
- Plugins must be compiled from inside the Apptainer source directory,
  and will use the main Apptainer `go.mod` file. Required for Go 1.18
  support.
- Apptainer now requires squashfs-tools >=4.3, which is satisfied by
  current EL / Ubuntu / Debian and other distributions.
- Added a new action flag `--no-eval` which:
  - Prevents shell evaluation of `APPTAINERENV_ / --env / --env-file`
    environment variables as they are injected in the container, to match OCI
    behavior. *Applies to all containers*.
  - Prevents shell evaluation of the values of `CMD / ENTRYPOINT` and command
    line arguments for containers run or built directly from an OCI/Docker
    source. *Applies to newly built containers only, use `apptainer inspect`
    to check version that container was built with*.
- Added `--no-eval` to the list of flags set by the OCI/Docker `--compat` mode.
- `sinit` process has been renamed to `appinit`.
- Added `--keysdir` to `key` command to provide an alternative way of setting
  local keyring path. The existing reading of the keyring path from
  environment variable 'APPTAINER_KEYSDIR' is untouched.
- `apptainer key push` will output the key server's response if included in
  order to help guide users through any identity verification the server may
  require.
- ECL no longer requires verification for all signatures, but only
  when signature verification would alter the expected behavior of the
  list:
  - At least one matching signature included in a whitelist must be
    validated, but other unvalidated signatures do not cause ECL to
    fail.
  - All matching signatures included in a whitestrict must be
    validated, but unvalidated signatures not in the whitestrict do
    not cause ECL to fail.
  - Signature verification is not checked for a blacklist; unvalidated
    signatures can still block execution via ECL, and unvalidated
    signatures not in the blacklist do not cause ECL to fail.
- Improved wildcard matching in the %files directive of build definition
  files by replacing usage of sh with the mvdan.cc library.

### New features / functionalities

- Non-root users can now use `--apply-cgroups` with `run/shell/exec` to limit
  container resource usage on a system using cgroups v2 and the systemd cgroups
  manager.
- Native cgroups v2 resource limits can be specified using the `[unified]` key
  in a cgroups toml file applied via `--apply-cgroups`.
- Added `--cpu*`, `--blkio*`, `--memory*`, `--pids-limit` flags to apply cgroups
  resource limits to a container directly.
- Added instance stats command.
- Added support for a custom hashbang in the `%test` section of an Apptainer
  recipe (akin to the runscript and start sections).
- The `--no-mount` flag & `APPTAINER_NO_MOUNT` env var can now be used to
  disable a `bind path` entry from `apptainer.conf` by specifying the
  absolute path to the destination of the bind.
- Apptainer now supports the `riscv64` architecture.
- `remote add --insecure` may now be used to configure endpoints that are only
  accessible via http. Alternatively the environment variable
  `APPTAINER_ADD_INSECURE` can be set to true to allow http remotes to be
  added wihtout the `--insecure` flag. Specifying https in the remote URI
  overrules both `--insecure` and `APPTAINER_ADD_INSECURE`.
- Gpu flags `--nv` and `--rocm` can now be used from an apptainer nested
  inside another apptainer container.
- Added `--public`, `--secret`, and `--both` flags to the `key remove` command
  to support removing secret keys from the apptainer keyring.
- Debug output can now be enabled by setting the `APPTAINER_DEBUG` env var.
- Debug output is now shown for nested `apptainer` calls, in wrapped
  `unsquashfs` image extraction, and build stages.
- Added EL9 package builds to CI for GitHub releases.
- Added confURL & Include parameters to the Arch packer for alternate
  `pacman.conf` URL and alternate installed (meta)package.

### Bug fixes

- Remove warning message about SINGULARITY and APPTAINER variables having
  different values when the SINGULARITY variable is not set.
- Fixed longstanding bug in the underlay logic when there are nested bind
  points separated by more than one path level, for example `/var` and
  `/var/lib/yum`, and the path didn't exist in the container image.
  The bug only caused an error when there was a directory in the container
  image that didn't exist on the host.
- Add specific error for unreadable image / overlay file.
- Pass through a literal `\n` in host environment variables to the container.
- Allow `newgidmap / newuidmap` that use capabilities instead of setuid root.
- Fix compilation on `mipsel`.
- Fix test code that implied `%test -c <shell>` was supported - it is not.
- Fix loop device creation with loop-control when running inside docker
  containers.
- Fix the issue that the oras protocol would ignore the `--no-https/--nohttps`
  flag.
- Fix oras image push to registries with authorization servers not supporting
  multiple scope query parameter.
- Improved error handling of unsupported password protected PEM files with
  encrypted containers.
- Ensure bootstrap_history directory is populated with previous definition
  files, present in source containers used in a build.

## v1.0.3 - \[2022-07-06\]

### Bug fixes

- Process redirects that can come from sregistry with a `library://` URL.
- Fix `inspect --deffile` and `inspect --all` to correctly show definition
  files in sandbox container images instead of empty output.
  This has a side effect of also fixing the storing of definition files in
  the metadata of sif files built by Apptainer, because that metadata is
  constructed by doing `inspect --all`.

## v1.0.2 - \[2022-05-09\]

### Bug fixes

- Fixed `FATAL` error thrown by user configuration migration code that caused
  users with inaccessible home directories to be unable to use `apptainer`
  commands.
- The Debian package now conflicts with the singularity-container package.
- Do not truncate environment variables with commas.
- Use HEAD request when checking digest of remote OCI image sources, with GET as
  a fall-back. Greatly reduces Apptainer's impact on Docker Hub API limits.

## v1.0.1 - \[2022-03-15\]

### Bug fixes

- Don't prompt for y/n to overwrite an existing file when build is
  called from a non-interactive environment. Fail with an error.
- Preload NSS libraries prior to mountspace name creation to avoid
  circumstances that can cause loading those libraries from the
  container image instead of the host, for example in the startup
  environment.
- Fix race condition where newly created loop devices can sometimes not
  be opened.
- Support nvidia-container-cli v1.8.0 and above, via fix to capability set.

## v1.0.0 - \[2022-03-02\]

### Comparison to SingularityCE

This release candidate has most of the new features, bug fixes, and
changes that went into SingularityCE up through their version 3.9.5,
except where the maintainers of Apptainer disagreed with what went into
SingularityCE since the project fork.  The biggest difference is that
Apptainer does not support the --nvccli option in privileged mode.  This
release also has the additional major feature of instance checkpointing
which isn't in SingularityCE.  Other differences due to re-branding are
in the next section.

### Changes due to the project re-branding

- The primary executable has been changed from `singularity` to `apptainer`.
  However, a `singularity` command symlink alias has been created pointing
  to the `apptainer` command.  The contents of containers are unchanged
  and continue to use the singularity name for startup scripts, etc.
- The configuration directory has changed from `/etc/singularity` to
  `/etc/apptainer` within packages, and the primary configuration
  file name has changed from `singularity.conf` to `apptainer.conf`.
  As long as a `singularity` directory still exists next to an
  `apptainer` directory, running the `apptainer` command will print
  a warning saying that migration is not complete.  If no changes had
  been made to the configuration then an rpm package upgrade should
  automatically remove the old directory, otherwise the system
  administrator needs to take care of migrating the configuration
  and removing the old directory.  Old configuration can be removed
  for a Debian package with `apt-get purge singularity` or
  `dpkg -P singularity`.
- The per-user configuration directory has changed from `~/.singularity`
  to `~/.apptainer`.  The first time the `apptainer` command accesses the
  user configuration directory, relevant configuration is automatically
  imported from the old directory to the new one.
- Environment variables have all been changed to have an `APPTAINER`
  prefix instead of a `SINGULARITY` prefix.  However, `SINGULARITY`
  prefix variables are still recognized.  If only a `SINGULARITY`
  prefix variable exists, a warning will be printed about deprecated
  usage and then the value will be used.  If both prefixes exist and
  the value is the same, no warning is printed; this is the recommended
  method to set environment variables for those who need to support both
  `apptainer` and `singularity`.  If both prefixes exist for the same
  variable and the value is different then a warning is also printed.
- The default SylabsCloud remote endpoint has been removed and replaced
  by one called DefaultRemote which has no defined server for the
  `library://` URI.  The previous default can be restored by following
  the directions in the
  [documentation](https://apptainer.org/docs/user/1.0/endpoint.html#restoring-pre-apptainer-library-behavior).
- The DefaultRemote's key server is `https://keys.openpgp.org`
  instead of the Sylabs key server.
- The `apptainer build --remote` option has been removed because there
  is no standard protocol or non-commercial service that supports it.

### Other changed defaults / behaviours since Singularity 3.8.x

- Auto-generate release assets including the distribution tarball and
  rpm (built on CentOS 7) and deb (built on Debian 11) x86_64 packages.
- LABELs from Docker/OCI images are now inherited. This fixes a longstanding
  regression from Singularity 2.x. Note that you will now need to use `--force`
  in a build to override a label that already exists in the source Docker/OCI
  container.
- Removed `--nonet` flag, which was intended to disable networking for in-VM
  execution, but has no effect.
- `--nohttps` flag has been deprecated in favour of `--no-https`. The old flag
  is still accepted, but will display a deprecation warning.
- Paths for `cryptsetup`, `go`, `ldconfig`, `mksquashfs`, `nvidia-container-cli`,
  `unsquashfs` are now found at build time by `mconfig` and written into
  `apptainer.conf`. The path to these executables can be overridden by
  changing the value in `apptainer.conf`.
- When calling `ldconfig` to find GPU libraries, apptainer will *not* fall back
  to `/sbin/ldconfig` if the configured `ldconfig` errors. If installing in a
  Guix/Nix on environment on top of a standard host distribution you *must* set
  `ldconfig path = /sbin/ldconfig` to use the host distribution `ldconfig` to
  find GPU libraries.
- `--nv` will not call `nvidia-container-cli` to find host libraries, unless
  the new experimental GPU setup flow that employs `nvidia-container-cli`
  for all GPU related operations is enabled (see more below).
- If a container is run with `--nvccli` and `--contain`, only GPU devices
  specified via the `NVIDIA_VISIBLE_DEVICES` environment variable will be
  exposed within the container. Use `NVIDIA_VISIBLE_DEVICES=all` to access all
  GPUs inside a container run with `--nvccli`.  See more on `--nvccli` under
  New features below.
- Example log-plugin rewritten as a CLI callback that can log all commands
  executed, instead of only container execution, and has access to command
  arguments.
- The bundled reference CNI plugins are updated to v1.0.1. The `flannel` plugin
  is no longer included, as it is maintained as a separate plugin at:
  <https://github.com/flannel-io/cni-plugin>. If you use the flannel CNI plugin
  you should install it from this repository.
- Instances are no longer created with an IPC namespace by default. An IPC
  namespace can be specified with the `-i|--ipc` flag.
- The behaviour of the `allow container` directives in `apptainer.conf` has
  been modified, to support more intuitive limitations on the usage of SIF and non-SIF
  container images. If you use these directives, *you may need to make changes
  to apptainer.conf to preserve behaviour*.
  - A new `allow container sif` directive permits or denies usage of
    *unencrypted* SIF images, irrespective of the filesystem(s) inside the SIF.
  - The `allow container encrypted` directive permits or denies usage of SIF
    images with an encrypted root filesystem.
  - The `allow container squashfs/extfs` directives in `apptainer.conf`
    permit or deny usage of bare SquashFS and EXT image files only.
  - The effect of the `allow container dir` directive is unchanged.
- `--bind`, `--nv` and `--rocm` options for `build` command can't be set through
  environment variables `APPTAINER_BIND`, `APPTAINER_BINDPATH`, `APPTAINER_NV`,
  `APPTAINER_ROCM` anymore due to side effects reported by users in this
  [issue](https://github.com/apptainer/singularity/pull/6211),
  they must be explicitely requested via command line.
- Build `--bind` option allows to set multiple bind mounts without specifying
  the `--bind` option for each bindings.
- Honor image binds and user binds in the order they're given instead of
  always doing image binds first.
- Remove subshell overhead when processing large environments on container
  startup.
- `make install` now installs man pages. A separate `make man` is not
  required.  As a consequence, man pages are now included in deb packages.

### New features / functionalities

- Experimental support for checkpointing of instances using DMTCP has been
  added.  Additional flags `--dmtcp-launch` and `--dmtcp-restart` has
  been added to the `apptainer instance start` command, and a `checkpoint`
  command group has been added to manage the checkpoint state.  A new
  `/etc/apptainer/dmtcp-conf.yaml` configuration file is also added.
  Limitations are that it can only work with dynamically linked
  applications and the container has to be based on `glibc`.
- `--writable-tmpfs` can be used with `apptainer build` to run the `%test`
  section of the build with a ephemeral tmpfs overlay, permitting tests that
  write to the container filesystem.
- The `--compat` flag for actions is a new short-hand to enable a number of
  options that increase OCI/Docker compatibility. Infers `--containall,
  --no-init, --no-umask, --writable-tmpfs`. Does not use user, uts, or
  network namespaces as these may not be supported on many installations.
- The experimental `--nvccli` flag will use `nvidia-container-cli` to setup the
  container for Nvidia GPU operation. Apptainer will not bind GPU libraries
  itself. Environment variables that are used with Nvidia's `docker-nvidia`
  runtime to configure GPU visibility / driver capabilities & requirements are
  parsed by the `--nvccli` flag from the environment of the calling user. By
  default, the `compute` and `utility` GPU capabilities are configured. The `use
  nvidia-container-cli` option in `apptainer.conf` can be set to `yes` to
  always use `nvidia-container-cli` when supported.
  `--nvccli` is not supported in the setuid workflow,
  and it requires being used in combination with `--writable` in user
  namespace mode.
  Please see documentation for more details.
- The `--apply-cgroups` flag can be used to apply cgroups resource and device
  restrictions on a system using the v2 unified cgroups hierarchy. The resource
  restrictions must still be specified in the v1 / OCI format, which will be
  translated into v2 cgroups resource restrictions, and eBPF device
  restrictions.
- A new `--mount` flag and `APPTAINER_MOUNT` environment variable can be used
  to specify bind mounts in
  `type=bind,source=<src>,destination=<dst>[,options...]` format. This improves
  CLI compatibility with other runtimes, and allows binding paths containing
  `:` and `,` characters (using CSV style escaping).
- Perform concurrent multi-part downloads for `library://` URIs. Uses 3
  concurrent downloads by default, and is configurable in `apptainer.conf` or
  via environment variables.

### Bug fixes

- The `oci` commands will operate on systems that use the v2 unified cgroups
  hierarchy.
- Ensure invalid values passed to `config global --set` cannot lead to an empty
  configuration file being written.
- `--no-https` now applies to connections made to library services specified
  in `library://<hostname>/...` URIs.
- Ensure `gengodep` in build uses vendor dir when present.
- Correct documentation for sign command r.e. source of key index.
- Restructure loop device discovery to address `EAGAIN` issue.
- Ensure a local build does not fail unnecessarily if a keyserver
  config cannot be retrieved from the remote endpoint.
- Update dependency to correctly unset variables in container startup
  environment processing. Fixes regression introduced in singularity-3.8.5.
- Correct library bindings for `unsquashfs` containment. Fixes errors where
  resolved library filename does not match library filename in binary
  (e.g. EL8, POWER9 with glibc-hwcaps).
- Remove python as a dependency of the debian package.
- Increase the TLS Handshake Timeout for the busybox bootstrap agent in
  build definition files to 60 seconds.
- Add binutils-gold to the build requirements on SUSE rpm builds.

### Changes for Testing / Development

- `E2E_DOCKER_MIRROR` and `E2E_DOCKER_MIRROR_INSECURE` were added to allow
  to use a registry mirror (or a pull through cache).
- A `tools` source directory was added with a Dockerfile for doing local
  e2e testing.<|MERGE_RESOLUTION|>--- conflicted
+++ resolved
@@ -5,7 +5,6 @@
 and re-branded as Apptainer.
 For older changes see the [archived Singularity change log](https://github.com/apptainer/singularity/blob/release-3.8/CHANGELOG.md).
 
-<<<<<<< HEAD
 ## Changes Since Last Release
 
 ### New features / functionalities
@@ -20,16 +19,6 @@
 - Support for `DOCKER_HOST` parsing when using `docker-daemon://`
 - `DOCKER_USERNAME` and `DOCKER_PASSWORD` supported without `APPTAINER_` prefix.
 
-### Bug fixes
-
-- Fix the `--rocm` flag in combination with `-c` / `-C` by forwarding all
-  `/dri/render*` devices into the container.
-- Prefer the `fakeroot-sysv` command over the `fakeroot` command because
-  the latter can be linked to either `fakeroot-sysv` or `fakeroot-tcp`,
-  but `fakeroot-sysv` is much faster.
-- Fix the locating of shared libraries when running `unsquashfs` from a
-  non-standard location the way conda does.
-=======
 ## v1.1.3 - \[2022-10-25\]
 
 - Prefer the `fakeroot-sysv` command over the `fakeroot` command because
@@ -41,31 +30,19 @@
   user instead of by the nobody id 65534 when running in non-setuid mode.
 - Fix the locating of shared libraries when running `unsquashfs` from a
   non-standard location.
->>>>>>> 0d212ece
 - Properly clean up temporary files if `unsquashfs` fails.
 - Fix the creation of missing bind points when using image binding with
   underlay.
 - Change the error when an overlay image is not writable into a warning
   that suggests adding `:ro` to make it read only or using `--fakeroot`.
-<<<<<<< HEAD
-- Update the included `squashfuse_ll` to have `-o uid=N` and `-o gid=N`
-  options and changed the corresponding image driver to use them when
-  available.  This makes files inside sif files appear to be owned by the
-  user instead of by the nobody id 65534 when running in non-setuid mode.
-=======
->>>>>>> 0d212ece
 - Avoid permission denied errors during unprivileged builds without
   `/etc/subuid`-based fakeroot when `/var/lib/containers/sigstore` is
   readable only by root.
 - Avoid failures with `--writable-tmpfs` in non-setuid mode when using
   fuse-overlayfs versions 1.8 or greater by adding the fuse-overlayfs
-<<<<<<< HEAD
-  `noacl` mount option to disable support for posix Access Control Lists.
-=======
   `noacl` mount option to disable support for POSIX Access Control Lists.
 - Fix the `--rocm` flag in combination with `-c` / `-C` by forwarding all
   `/dri/render*` devices into the container.
->>>>>>> 0d212ece
 
 ## v1.1.2 - \[2022-10-06\]
 
