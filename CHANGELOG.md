# Apptainer Changelog

The Singularity Project has been
[adopted by the Linux Foundation](https://www.linuxfoundation.org/press-release/new-linux-foundation-project-accelerates-collaboration-on-container-systems-between-enterprise-and-high-performance-computing-environments/)
and re-branded as Apptainer.
For older changes see the [archived Singularity change log](https://github.com/apptainer/singularity/blob/release-3.8/CHANGELOG.md).

<<<<<<< HEAD
## v1.4.x changes

Changes since 1.4.0-rc.1

- Fix running and building containers of different architectures
  than the host via binfmt_misc when using rootless fakeroot.
- Show a warning message if changing directory to the cwd fails, instead
  of silently switching to the home directory or `/`.
- Write starter messages to stderr when an instance fails to start.
  Previously they were incorrectly written to stdout.
=======
## v1.4.0 Release Candidate 2 - \[2025-03-4\]

Changes since 1.4.0-rc.1

- If the `mksquashfs` version is new enough (version 4.6 or later),
  then show a percentage progress bar (with ETA) during SIF creation.
  If the mksquashfs version is older, than fallback to the message
  "To see mksquashfs output with progress bar enable verbose logging"
- Include a bundled copy of squashfs-tools to make the progress bar
  available and to ensure that all compression types are available.
  This includes the programs `mksquashfs` and `unsquashfs`.
- Revise the libsubid implementation including removing the
  `fakerootcallback` functionality.
- Fix running and building containers of different architectures
  than the host via binfmt_misc when using rootless fakeroot.
>>>>>>> b4ac9fdb
- Allow overriding the build architecture with `--arch` and
  `--arch-variant`, to build images for another architecture
  than the current host arch. This requires that the host has
  been set up to support multiple architectures (binfmt_misc).
<<<<<<< HEAD
- If the `mksquashfs` version is new enough (version 4.6 or later),
  then show a percentage progress bar (with ETA) during SIF creation.
  If the mksquashfs version is older, than fallback to the old message:
  "To see mksquashfs output with progress bar enable verbose logging"
- Complete the previously partial support for the `riscv64` architecture.
- Apptainer now includes a bundled copy of squashfs-tools to make the
  progress bar available and to ensure that all compression types are
  available. This includes the programs `mksquashfs` and `unsquashfs`.
- Revised the libsubid implementation and removed the `fakerootcallback`
  functionality.
=======
- Complete the previously partial support for the `riscv64` architecture.
- Show a warning message if changing directory to the cwd fails, instead
  of silently switching to the home directory or `/`.
- Write starter messages to stderr when an instance fails to start.
  Previously they were incorrectly written to stdout.
>>>>>>> b4ac9fdb

## v1.4.0 Release Candidate 1 - \[2025-01-21\]

Changes since 1.3.6

### New Features & Functionality

- Add support for libsubid, when available at compile time.  This
  library enables central management of subuid and subgid mappings and
  typically comes as part of the shadow-utils package, possibly as
  a shadow-utils-subid subpackage.
- Add new build option `--mksquashfs-args` to pass additional arguments
  to the mksquashfs command when building SIF files.  If a compression
  method other than gzip is selected, the SIF file might not work with
  older installations of Apptainer or Singularity, so an INFO message
  about that is printed.  On the other hand, an INFO message that was
  printed (twice) when running an image with non-gzip compression has
  been removed.
- Expand the build instructions for squashfuse and apptainer packaging to
  include the libraries needed for maximum support of compression algorithms
  by squashfuse_ll.
- Statistics are now normally available for instances that are
  started by non-root users on cgroups v2 systems.  
  The instance will be started in the current cgroup.  Information
  about configuration issues that prevent collection of statistics are
  displayed as INFO messages by default.
- Add a `dnf` definition file bootstrap option as an alias to the `yum`
  bootstrap option.
- Add a --sandbox option to apptainer pull.
- Add configuration file binding to the `--nv` option.  Files that are
  recognized in the NVIDIA Container Toolkit, including files for EGL ICD,
  were added to the default `nvliblist.conf`.
- It is now possible to use multiple environment variable files using the
  --env-file flag. Files can be specified as a comma-separated list or by
  using the flag multiple times. Variables defined in later files take
  precedence over earlier files.
- The `registry login` and `registry logout` commands now support a `--authfile
  <path>` option, which causes OCI credentials to be written to / removed from
  a custom file located at `<path>` instead of the default location
  (`$HOME/.apptainer/docker-config.json`). The commands `pull`, `push`, `run`,
  `exec`, `shell` and `instance start` can now also be passed a `--authfile
  <path>` option, to read OCI registry credentials from this custom file.
- A new `--netns-path` option takes a path to a network namespace to join when
  starting a container. The `root` user may join any network namespace. An
  unprivileged user can only join a network namespace specified in the new
  `allow netns paths` directive in `apptainer.conf`, if they are also listed
  in `allow net users` / `allow net groups` and apptainer is installed with
  setuid privileges. Not supported with `--fakeroot`.
- `apptainer.conf` now accepts setting the following options:
  - `allow ipc ns` -- Default value is `yes`; when set to `no`, it will disable
    the use of the `--ipc` flag.
  - `allow uts ns` --  Default value is `yes`; when set to `no`, it will
    invalidate the use of the `--uts` and `--hostname` flags.
  - `allow user ns` --  Default value is `yes`; when set to `no`, it will
    disable creation of user namespaces.  Note that this will prevent
    execution of containers with the `--userns` or `--fakeroot` flags and
    with unprivileged installations of Apptainer.
- Add automated tests for OpenSUSE Leap and Tumbleweed and Debian Bookworm.

### Changed defaults / behaviours

- Label the starter process seen in `ps` with the image filename,
  for example: `Apptainer runtime parent: example.sif`.
- When the logging level is verbose or debug, builds of SIF files now show
  the output of mksquashfs including the progress bar.
- Remove runtime and compute libraries from `rocmliblist.conf`.
  They should instead be provided by the container image.
- Skip attempting to bind inaccessible mount points when handling the
  `mount hostfs = yes` configuration option.
- Make binary builds more reproducible by deriving the GNU build ID
  from the Go build ID instead of using a randomly generated one.
- Fix storage of credentials for `docker.io` to behave the same as for
  `index.docker.io`.
- Change message log level from warning to debug when environment variables
  set inside a container or by APPTAINERENV have a different value than the
  environment variable on the host.
- Change the default message level from silent to the normal level in
  the nested apptainer that executes a build's %post section,
  and suppress an unnecessary warning message.
- Ignore invalid environment variables when pulling oci/docker containers.
- Improve documentation for `remote list` command.
- Update the bundled fuse programs to their latest releases.
- A go version of at least 1.22 is now required to build from source.

### Bug fixes

- Fix the `mconfig -s` option to build the apptainer and starter
  binaries statically as documented.
- Fix the Makefile generated by `mconfig -b` to work when the selected build
  directory is not a subdirectory of the apptainer source code.
- `%files from` in a definition file will now correctly copy symlinks that
  point to a target above the destination directory but inside the destination
  stage root filesystem.
- Fixed typo in `nvliblist.conf` (`libnvoptix.so.1` -> `libnvoptix.so`).
- Avoid timeouts when cleaning up from building gocryptfs-encrypted SIF files.
- Fix bug that prevented build with `--passphrase` or `--pem-path` but
  without `--encrypt` from implying fakeroot.
- Fix hang when copying files between build stages while using suid mode
  without user namespaces.

### Internal

- Refactor image arch variation using go-containerregistry's platform.
- A test mksquashfs is no longer done when building SIF files.  That
  used to be done every build to verify that squashfs tools were new
  enough to support the `-comp gzip` option.

## v1.3.6 - \[2024-12-02\]

- Avoid using kernel overlayfs when the lower layer is a sandbox on an
  incompatible filesystem type such as GPFS or Lustre.  For those cases
  use fuse-overlayfs instead.  This fixes a regression introduced in
  1.3.0.  The regression didn't much impact Lustre because kernel
  overlayfs refused to try to use it and Apptainer proceeded to use
  fuse-overlayfs anyway, but with GPFS the kernel overlayfs allowed
  mounting but returned stale file handle errors.

## v1.3.5 - \[2024-10-30\]

- Fix a regression introduced in 1.3.4 that overwrote existing standard
  `/.singularity.d` files such as `runscript` in container images even
  if they had been modified.
- Skip attempting to bind inaccessible mount points when handling the
  `mount hostfs = yes` configuration option.
- Support parsing nested variables defined inside `%arguments` section of
  definition files.
- Ignore invalid environment variables when pulling oci/docker containers.

## v1.3.4 - \[2024-09-04\]

- Fixed sif-embedded overlay partitions for containers that are larger
  than 2 gigabytes.
- Fixed the apparmor profile that was added in v1.3.3 but didn't work.
  An apparmor profile is applied in all Debian-based apptainer packaging,
  but is only needed to enable user namespaces for apptainer on a
  default-configured Ubuntu 23.10 or newer.
- Fixed the failure when starting apptainer with `instance --fakeroot`.
- `apptainer build -B ...` can now be used to mount custom resolv.conf
  and hosts files from non-standard outside locations. This can be
  used to run `apptainer build` in a nix-build sandbox that has no
  /etc/resolv.conf.
- Fixed failing builds from local images that have symbolic links for paths
  that are part of the base container environment (e.g. /var/tmp -> /tmp).
- Show info messages suggesting to use `enable underlay = preferred` or
  the `--underlay` flag when overlay is implied for bind mounts but the
  kernel is too old to support fuse mounts in user namespaces and so
  tries to use fusermount.
- When someone uses a `yum` bootstrap to build a container without using
  subuid-based fakeroot or root, warn that it is unlikely to work.
- Allow a writable `--overlay` to be used with `--nvccli` instead of
  `--writable-tmpfs`.
- If an error "no descriptor found for reference" is seen while getting
  an oci container, retry the operation up to five times.
- Make fakeroot Recommended for SUSE rpms instead of Required.
- Allow bind mounts onto existing files on r/o NFS filesystems.
- If an error is seen in the %post section when building a container
  using fakeroot mode 3 (with the fakeroot command) then show a message
  suggesting using `--ignore-fakeroot-command` and referring to the
  documentation about how to install and use it inside the container
  definition file.
- Show a more helpful error message when using fakeroot in suid mode
  and there's an /etc/subuid mapping even though user namespaces are
  not available (user namespaces are required for /etc/subuid mapping).

## v1.3.3 - \[2024-07-03\]

- Updated the minimum golang version to 1.21.
- Removed support for EL7.
- Added libcudadebugger.so to nvliblist.conf to support cuda-gdb in CUDA 12+.
- Ensure opened/kept file descriptors in stage 1 are not closed during the Go
  garbage collection to avoid "bad file descriptor" errors at startup.
- Fixed a segmentation violation issue when running Apptainer checkpoint.
- Added apparmor profiles for ubuntu 24.04 or higher distros.
- Fixed an issue that Apptainer won't read default docker credentials.

## v1.3.2 - \[2024-05-28\]

### Security fix

- Included a fix for
  [CVE-2024-3727](https://github.com/advisories/GHSA-6wvf-f2vw-3425)
  in a dependent library which describes a flaw that can allow attackers
  to trigger unexpected authenticated registry accesses due to object digest
  values not being validated in all cases.

### Other Changes

- Fixed the issue when nesting `apptainer instance start` inside a container
  on cgroups-v2 capable host.
- Fixed the issue that oras download progress bar gets stuck
  when downloading large images.

## v1.3.1 - \[2024-04-24\]

- Make 'apptainer build' work with signed Docker containers.
- Fixed regression introduced in 1.3.0 that prevented closing cryptsetup
  and the corresponding loop device after running an encrypted sif container
  file in suid mode.
- Stopped binding over the default timezone in the container with the host's timezone,
  which led to unexpected behavior if the application changed timezones.
- Added progress bars for `oras://` push and pull.
- Hide `Instance stats will not be available` message under `--sharens` mode.
- Fix problem where credentials locally stored with `registry login` command
  were not usable in some execution flows. Run `registry login` again with
  latest version to ensure credentials are stored correctly.
- Make runscript timeout configurable.
- Return invalid bind path mount options during bind path parsing.
- Make the INFO message more helpful when a running background process
  at exit time causes a FUSE mount to not shut down cleanly.
- Fixed the wrong mediaType in the oras push manifest.

## v1.3.0 - \[2024-03-12\]

Changes since v1.2.5

### Changed defaults / behaviours

- FUSE mounts are now supported in setuid mode, enabling full
  functionality even when kernel filesystem mounts are insecure
  due to unprivileged users having write access to raw filesystems
  in containers.

  When `allow setuid-mount extfs = no` (the default) in apptainer.conf,
  then the fuse2fs image driver will be used to mount ext3 images in setuid
  mode instead of the kernel driver (ext3 images are primarily used for the
  `--overlay` feature), restoring functionality that was removed by
  default in Apptainer 1.1.8 because of the security risk.

  The `allow setuid-mount squashfs` configuration option in
  apptainer.conf now has a new default called `iflimited` which allows
  kernel squashfs mounts only if there is at least one `limit container`
  option set or if Execution Control Lists are activated in ecl.toml.
  If kernel squashfs mounts are are not allowed, then the squashfuse
  image driver will be used instead.
  `iflimited` is the default because if one of those limits are used
  the system administrator ensures that unprivileged users do not have
  write access to the containers, but on the other hand using FUSE would
  enable a user to theoretically bypass the limits via ptrace() because
  the FUSE process runs as that user.

  The `fuse-overlayfs` image driver will also now be tried in setuid mode
  if the kernel overlayfs driver does not work (for example if one of
  the layers is a FUSE filesystem).

  In addition,
  if `allow setuid-mount encrypted = no` then the unprivileged gocryptfs
  format will be used for encrypting SIF files instead of the kernel
  device-mapper.  If a SIF file was encrypted using the gocryptfs
  format, it can now be mounted in setuid mode in addition to
  non-setuid mode.
- The four dependent FUSE programs for various reasons all now need to
  be compiled from source and included in Apptainer installations and
  packages.
  Scripts are provided to make this easy; see the updated instructions
  in [INSTALL.md](INSTALL.md).
  The bundled squashfuse_ll is updated to version 0.5.1.
- Change the default in user namespace mode to use either kernel
  overlayfs or fuse-overlayfs instead of the underlay feature for the
  purpose of adding bind mount points.  That was already the default in
  setuid mode; this change makes it consistent.  The underlay feature can
  still be used with the `--underlay` option, but it is deprecated because
  the implementation is complicated and measurements have shown that the
  performance of underlay is similar to overlayfs and fuse-overlayfs.
  For now the underlay feature can be made the default again with a new
  `preferred` value on the `enable underlay` configuration option.
  Also the `--underlay` option can be used in setuid mode or as the root
  user, although it was ignored previously.
- Prefer again to use kernel overlayfs over fuse-overlayfs when a lower
  layer is FUSE and there's no writable upper layer, undoing the change
  from 1.2.0.  Another workaround was found for the problem that change
  addressed.  This applies in both setuid mode and in user namespace
  mode (except the latter not on CentOS7 where it isn't supported).
- `--cwd` is now the preferred form of the flag for setting the container's
  working directory, though `--pwd` is still supported for compatibility.
- When building RPM, we will now use `/var/lib/apptainer` (rather than
  `/var/apptainer`) to store local state files.
- The way --home is handled when running as root (e.g. `sudo apptainer`) or
  with `--fakeroot` has changed. Previously, we were only modifying the `HOME`
  environment variable in these cases, while leaving the container's
  `/etc/passwd` file unchanged (with its homedir field pointing to `/root`,
  regardless of the value passed to `--home`). With this change, both value of
  `HOME` and the contents of `/etc/passwd` in the container will reflect the
  value passed to `--home` if the container is readonly.  If the container
  is writable, the `/etc/passwd` file is left alone because it can interfere
  with commands that want to modify it.
- The `--vm` and related flags to start apptainer inside a VM have been
  removed. This functionality was related to the retired Singularity Desktop /
  SyOS projects.
- The keyserver-related commands that were under `remote` have been moved to
  their own, dedicated `keyserver` command. Run `apptainer help keyserver` for
  more information.
- The commands related to OCI/Docker registries that were under `remote` have
  been moved to their own, dedicated `registry` command. Run
  `apptainer help registry` for more information.
- The the `remote list` subcommand now outputs only remote endpoints (with
  keyservers and OCI/Docker registries having been moved to separate commands),
  and the output has been streamlined.
- Adding a new remote endpoint using the `apptainer remote add` command will
  now set the new endpoint as default. This behavior can be suppressed by
  supplying the `--no-default` (or `-n`) flag to `remote add`.
- Skip parsing build definition file template variables after comments
  beginning with a hash symbol.
- Improved the clarity of `apptainer key list` output.
- The global /tmp directory is no longer used for gocryptfs mountpoints.
- Updated minimum go version to 1.20

### New Features & Functionality

- The `remote status` command will now print the username, realname, and email
  of the logged-in user, if available.
- Add monitoring feature support, which requires the usage of an additional tool
  named `apptheus`, this tool will put apptainer starter into a newly created
  cgroup and collect system metrics.
- A new `--no-pid` flag for `apptainer run/shell/exec` disables the PID namespace
  inferred by `--containall` and `--compat`.
- Added `--config` option to`keyserver` commands.
- Honor an optional remoteName argument to the `keyserver list` command.
- Added the `APPTAINER_ENCRYPTION_PEM_DATA` env var to allow for encrypting and
  running encrypted containers without a PEM file.
- Adding `--sharens` mode for `apptainer exec/run/shell`, which enables to run multiple
  apptainer instances created by the same parent using the same image in the same
  user namespace.

### Developer / API

- Changes in pkg/build/types.Definition struct. New `.FullRaw` field introduced,
  which always contains the raw data for the entire definition file. Behavior of
  `.Raw` field has changed: for multi-stage builds parsed with
  pkg/build/types/parser.All(), `.Raw` contains the raw content of a single
  build stage. Otherwise, it is equal to `.FullRaw`.

### Bug fixes

- Don't bind `/var/tmp` on top of `/tmp` in the container, where `/var/tmp`
  resolves to same location as `/tmp`.
- Support parentheses in `test` / `[` commands in container startup scripts,
  via dependency update of mvdan.cc/sh.
- Fix regression introduced in v1.2.0 that led to an empty user's shell field
  in the `/etc/passwd` file.
- Prevent container builds from failing when `$HOME` points to a non-readable
  directory.
- Fix the use of `nvidia-container-cli` on Ubuntu 22.04 where an
  `ldconfig` wrapper script gets in the way. Instead, we use
  `ldconfig.real` directly.
- Run image drivers with CAP_DAC_OVERRIDE in user namespace mode. This
  fixes --nvccli with NVIDIA_DRIVER_CAPABILITIES=graphics, which
  previously failed when using fuse-overlayfs.

### Release change

- Releases will generate apptainer Docker images for the Linux amd64 and arm64
  architectures at `ghcr.io/apptainer/apptainer`.

## v1.2.5 - \[2023-11-21\]

- Added `libnvidia-nvvm` to `nvliblist.conf`. Newer
  NVIDIA Drivers (known with >= 525.85.05) require this lib to compile
  OpenCL programs against NVIDIA GPUs, i.e. `libnvidia-opencl` depends on
  `libnvidia-nvvm.`
- Disable the usage of cgroup in instance creation when `--fakeroot` is passed.
- Disable the usage of cgroup in instance creation when `hidepid` mount option
  on /proc is set.

## v1.2.4 - \[2023-10-10\]

- Fixed a problem with relocating an unprivileged installation of
  apptainer on el8 and a mounted remote filesystem when using the
  `--fakeroot` option without `/etc/subuid` mapping.  The fix was to
  change the switch to an unprivileged root-mapped namespace to be the
  equivalent of `unshare -r` instead of `unshare -rm` on action commands,
  to work around a bug in the el8 kernel.
- Fixed a regression introduced in 1.2.0 where the user's password file
  information was not copied in to the container when there was a
  parent root-mapped user namespace (as is the case for example in
  [cvmfsexec](https://github.com/cvmfs/cvmfsexec)).
- Added the upcoming NVIDIA driver library `libnvidia-gpucomp.so` to the
  list of libraries to add to NVIDIA GPU-enabled containers.
- Fixed missing error handling during the creation of an encrypted
  image that lead to the generation of corrupted images.
- Use `APPTAINER_TMPDIR` for temporary files during privileged image
  encryption.
- If rootless unified cgroups v2 is available when starting an image but
  `XDG_RUNTIME_DIR` or `DBUS_SESSION_BUS_ADDRESS` is not set, print an
  info message that stats will not be available instead of exiting with
  a fatal error.
- Allow templated build arguments to definition files to have empty values.

## v1.2.3 - \[2023-09-14\]

- The `apptainer push/pull` commands now show a progress bar for the oras
  protocol like there was for docker and library protocols.
- The `--nv` and `--rocm` flags can now be used simultaneously.
- Fix the use of `APPTAINER_CONFIGDIR` with `apptainer instance start`
  and action commands that refer to `instance://`.
- Ignore undefined macros, to fix yum bootstrap agent on el7.
- Fix the issue that apptainer would not read credentials from the Docker
  fallback path `~/.docker/config.json` if missing in the apptainer
  credentials.

## v1.2.2 - \[2023-07-27\]

- Fix `$APPTAINER_MESSAGELEVEL` to correctly set the logging level.
- Fix build failures when in setuid mode and unprivileged user namespaces
  are unavailable and the `--fakeroot` option is not selected.
- Remove `Requires: fuse` from rpm packaging.

## v1.2.1 - \[2023-07-24\]

### Security fix

- Included a fix for
  [security advisory GHSA-mmx5-32m4-wxvx](https://github.com/apptainer/apptainer/security/advisories/GHSA-mmx5-32m4-wxvx)
  which describes an ineffective privilege drop when requesting a
  container network with a setuid installation of Apptainer.
  The vulnerability allows an attacker to delete any directory on the
  host filesystems with a crafted starter config.
  Only affects v1.2.0-rc.2 and v1.2.0.

## v1.2.0 - \[2023-07-18\]

Changes since v1.1.9

### Changed defaults / behaviours

- Create the current working directory in a container when it doesn't exist.
  This restores behavior as it was before singularity 3.6.0.
  As a result, using `--no-mount home` won't have any effect when running
  apptainer from a home directory and will require `--no-mount home,cwd` to
  avoid mounting that directory.
- Handle current working directory paths containing symlinks both on the
  host and in a container but pointing to different destinations.
  If detected, the current working directory is not mounted when the
  destination directory in the container exists.
- Destination mount points are now sorted by shortest path first to ensure that
  a user bind doesn't override a previous bind path when set in arbitrary order
  on the CLI.  This is also applied to image binds.
- When the kernel supports unprivileged overlayfs mounts in a user namespace,
  the container will be constructed by default using an overlay instead
  of an underlay layout for bind mounts.
  A new `--underlay` action option can be used to prefer underlay instead
  of overlay.
- Use fuse-overlayfs instead of the kernel overlayfs when a lower dir is
  a FUSE filesystem, even when the overlay layer is not writable.  That
  always used to be done when the overlay layer was writable, but this
  fixes a problem seen when squashfuse (which is read-only) was used for
  the overlay layer.
- Fix the `enable overlay = driver` configuration option to always use
  the overlay image driver (that is, fuse-overlayfs) even when the kernel
  overlayfs is usable.
- Overlay is blocked on the `panfs` filesystem, allowing sandbox directories
  to be run from `panfs` without error.
- `sessiondir maxsize` in `apptainer.conf` now defaults to 64 MiB for new
  installations. This is an increase from 16 MiB in prior versions.
- The apptainer cache is now architecture aware, so the same home directory
  cache can be shared by machines with different architectures.
- Show standard output of yum bootstrap if log level is verbose or higher
  while building a container.
- Lookup and store user/group information in stage one prior to entering any
  namespaces, to fix an issue with winbind not correctly looking up user/group
  information when using user namespaces.
- A new `--reproducible` flag for `./mconfig` will configure Apptainer so that
  its binaries do not contain non-reproducible paths. This disables plugin
  functionality.

### New features / functionalities

- Support for unprivileged encryption of SIF files using gocryptfs.  The
  gocryptfs command is included in rpm and debian packaging.
  This is not compatible with privileged encryption, so containers encrypted
  by root need to be rebuilt by an unprivileged user.
- Templating support for definition files. Users can now define variables in
  definition files via a matching pair of double curly brackets.
  Variables of the form `{{ variable }}` will be replaced by a value defined
  either by a `variable=value` entry in the `%arguments` section of the
  definition file or through new build options
  `--build-arg` or `--build-arg-file`.
  By default any unused variables given in `--build-arg` or `--build-arg-file`
  result in a fatal error but the option `--warn-unused-build-args` changes
  that to a warning rather than a fatal error.
- Add a new `instance run` command that will execute the runscript when an
  instance is initiated instead of executing the startscript.
- The `sign` and `verify` commands now support signing and verification
  with non-PGP key material by specifying the path to a private key via
  the `--key` flag.
- The `verify` command now supports verification with X.509 certificates by
  specifying the path to a certificate via the `--certificate` flag. By
  default, the system root certificate pool is used as trust anchors unless
  overridden via the `--certificate-roots` flag. A pool of intermediate
  certificates that are not trust anchors, but can be used to form a
  certificate chain, can also be specified via the `--certificate-intermediates`
  flag.
- Support for online verification checks of X.509 certificates using OCSP
  protocol via the new `verify --ocsp-verify` option.
- The `instance stats` command displays the resource usage every second. The
  `--no-stream` option disables this interactive mode and shows the
  point-in-time usage.
- Instances are now started in a cgroup by default, when run as root or when
  unified cgroups v2 with systemd as manager is configured.  This allows
  `apptainer instance stats` to be supported by default when possible.
- The `instance start` command now accepts an optional `--app <name>` argument
  which invokes a start script within the `%appstart <name>` section in the
  definition file.
  The `instance stop` command still only requires the instance name.
- The instance name is now available inside an instance via the new
  `APPTAINER_INSTANCE` environment variable.
- Add ability to set a custom config directory via the new
  `APPTAINER_CONFIGDIR` environment variable.
- Add ability to change log level through environment variables,
  `APPTAINER_SILENT`, `APPTAINER_QUIET`, and `APPTAINER_VERBOSE`.
  Also add `APPTAINER_NOCOLOR` for the `--nocolor` option.
- Add discussion of using TMPDIR or APPTAINER_TMPDIR in the build help.
- The `--no-mount` flag now accepts the value `bind-paths` to disable mounting
  of all `bind path` entries in `apptainer.conf`.
- Support for `DOCKER_HOST` parsing when using `docker-daemon://`
- `DOCKER_USERNAME` and `DOCKER_PASSWORD` supported without `APPTAINER_` prefix.
- Add new Linux capabilities `CAP_PERFMON`, `CAP_BPF`, and
  `CAP_CHECKPOINT_RESTORE`.
- Add `setopt` definition file header for the `yum` bootstrap agent. The
  `setopt` value is passed to `yum / dnf` using the `--setopt` flag. This
  permits setting e.g. `install_weak_deps=False` to bootstrap recent versions of
  Fedora, where `systemd` (a weak dependency) cannot install correctly in the
  container. See `examples/Fedora` for an example definition file.
- Warn user that a `yum` bootstrap of an older distro may fail if the host rpm
  `_db_backend` is not `bdb`.
- The `remote get-login-password` command allows users to retrieve a remote's
  token. This enables piping the secret directly into docker login while
  preventing it from showing up in a shell's history.
- Define EUID in %environment alongside UID.
- In `--rocm` mode, the whole of `/dev/dri` is now bound into the container when
  `--contain` is in use. This makes `/dev/dri/render` devices available,
  required for later ROCm versions.

### Other changes

- Update minimum go version to 1.19.
- Upgrade squashfuse_ll to version 0.2.0, removing the need for applying
  patches during compilation.  The new version includes a fix to prevent
  it from triggering 'No data available errors' on overlays of SIF files that
  were built on machines with SELinux enabled.
- Fix non-root instance join with unprivileged systemd-managed cgroups v2,
  when join is from outside a user-owned cgroup.
- Fix joining cgroup of instance started as root, with cgroups v1,
  non-default cgroupfs manager, and no device rules.
- Avoid UID / GID / EUID readonly var warnings with `--env-file`.
- Ensure consistent binding of libraries under `--nv/--rocm` when duplicate
  `<library>.so[.version]` files are listed by `ldconfig -p`.
- Ensure `DOCKER_HOST` is honored in non-build flows.
- Corrected `apptainer.conf` comment, to refer to correct file as source
  of default capabilities when `root default capabilities = file`.
- Fix memory usage calculation during apptainer compilation on RaspberryPi.
- Fix misleading error when an overlay is requested by the root user while the
  overlay kernel module is not loaded.
- Fix interaction between `--workdir` and `--scratch` options when the
  former is given a relative path.
- Remove the warning about a missing signature when building an image based
  on a local unsigned SIF file.
- Set real UID to zero when escalating privileges for CNI plugins, to fix
  issue appeared with RHEL 9.X.
- Fix seccomp filters to allow mknod/mknodat syscalls to create pipe/socket
  and character devices with device number 0 for fakeroot builds.
- Add 32-bit compatibility mode for 64-bit architectures in the fakeroot
  seccomp filter.

## v1.2.0-rc.2 - \[2023-07-05\]

## Changes since last pre-release

- Upgrade gocryptfs to version 2.4.0, removing the need for fusermount from
  the fuse package.
- Upgrade squashfuse_ll to version 0.2.0, removing the need for applying
  patches during compilation.  The new version includes a fix to prevent
  it from triggering 'No data available errors' on overlays of SIF files that
  were built on machines with SELinux enabled.
- Add ability to set a custom config directory via the new
  `APPTAINER_CONFIGDIR` environment variable.
- Add ability to change log level through environment variables,
  `APPTAINER_SILENT`, `APPTAINER_QUIET`, and `APPTAINER_VERBOSE`.
  Also add `APPTAINER_NOCOLOR` for the `--nocolor` option.
- Add discussion of using TMPDIR or APPTAINER_TMPDIR in the build help.
- Add new option `--warn-unused-build-args` to output warnings rather than
  fatal errors for any additional variables given in --build-arg or
  --build-arg-file.
- Use fuse-overlayfs instead of the kernel overlayfs when a lower dir is
  a FUSE filesystem, even when the overlay layer is not writable.  That
  always used to be done when the overlay layer was writable, but this
  fixes a problem seen when squashfuse (which is read-only) was used for
  the overlay layer.
- Fix the `enable overlay = driver` configuration option to always use
  the overlay image driver (that is, fuse-overlayfs) even when the kernel
  overlayfs is usable.
- Fix a minor regression in 1.2.0-rc.1 where starting up under `unshare -r`
  stopped mapping the user's home directory to the fake root's home directory.
- Fix interaction between `--workdir` and `--scratch` options when the
  former is given a relative path.
- Remove the warning about a missing signature when building an image based
  on a local unsigned SIF file.
- Set real UID to zero when escalating privileges for CNI plugins to fix
  issue appeared with RHEL 9.X.
- Fix seccomp filters to allow mknod/mknodat syscalls to create pipe/socket
  and character devices with device number 0 for fakeroot builds.
- Add 32-bit compatibility mode for 64-bit architectures in the fakeroot
  seccomp filter.

## v1.2.0-rc.1 - \[2023-06-07\]

### Changed defaults / behaviours

- Create the current working directory in a container when it doesn't exist.
  This restores behavior as it was before singularity 3.6.0.
  As a result, using `--no-mount home` won't have any effect when running
  apptainer from a home directory and will require `--no-mount home,cwd` to
  avoid mounting that directory.
- Handle current working directory paths containing symlinks both on the
  host and in a container but pointing to different destinations.
  If detected, the current working directory is not mounted when the
  destination directory in the container exists.
- Destination mount points are now sorted by shortest path first to ensure that
  a user bind doesn't override a previous bind path when set in arbitrary order
  on the CLI.  This is also applied to image binds.
- When the kernel supports unprivileged overlay mounts in a user namespace,
  the container will be constructed by default using an overlay instead
  of an underlay layout for bind mounts.
  A new `--underlay` action option can be used to prefer underlay instead
  of overlay.
- `sessiondir maxsize` in `apptainer.conf` now defaults to 64 MiB for new
  installations. This is an increase from 16 MiB in prior versions.
- The apptainer cache is now architecture aware, so the same home directory
  cache can be shared by machines with different architectures.
- Overlay is blocked on the `panfs` filesystem, allowing sandbox directories
  to be run from `panfs` without error.
- Show standard output of yum bootstrap if log level is verbose or higher
  while building a container.
- Lookup and store user/group information in stage one prior to entering any
  namespaces, to fix an issue with winbind not correctly looking up user/group
  information when using user namespaces.
- A new `--reproducible` flag for `./mconfig` will configure Apptainer so that
  its binaries do not contain non-reproducible paths. This disables plugin
  functionality.

### New features / functionalities

- Support for unprivileged encryption of SIF files using gocryptfs.  The
  gocryptfs command is included in rpm and debian packaging.
  This is not compatible with privileged encryption, so containers encrypted
  by root need to be rebuilt by an unprivileged user.
- Templating support for definition files. Users can now define variables in
  definition files via a matching pair of double curly brackets.
  Variables of the form `{{ variable }}` will be replaced by a value defined
  either by a `variable=value` entry in the `%arguments` section of the
  definition file or through new build options
  `--build-arg` or `--build-arg-file`.
- Add a new `instance run` command that will execute the runscript when an
  instance is initiated instead of executing the startscript.
- The `sign` and `verify` commands now support signing and verification
  with non-PGP key material by specifying the path to a private key via
  the `--key` flag.
- The `verify` command now supports verification with X.509 certificates by
  specifying the path to a certificate via the `--certificate` flag. By
  default, the system root certificate pool is used as trust anchors unless
  overridden via the `--certificate-roots` flag. A pool of intermediate
  certificates that are not trust anchors, but can be used to form a
  certificate chain, can also be specified via the `--certificate-intermediates`
  flag.
- Support for online verification checks of X.509 certificates using OCSP
  protocol via the new `verify --ocsp-verify` option.
- The `instance stats` command displays the resource usage every second. The
  `--no-stream` option disables this interactive mode and shows the
  point-in-time usage.
- Instances are now started in a cgroup by default, when run as root or when
  unified cgroups v2 with systemd as manager is configured.  This allows
  `apptainer instance stats` to be supported by default when possible.
- The `instance start` command now accepts an optional `--app <name>` argument
  which invokes a start script within the `%appstart <name>` section in the
  definition file.
  The `instance stop` command still only requires the instance name.
- The instance name is now available inside an instance via the new
  `APPTAINER_INSTANCE` environment variable.
- The `--no-mount` flag now accepts the value `bind-paths` to disable mounting
  of all `bind path` entries in `apptainer.conf`.
- Support for `DOCKER_HOST` parsing when using `docker-daemon://`
- `DOCKER_USERNAME` and `DOCKER_PASSWORD` supported without `APPTAINER_` prefix.
- Add new Linux capabilities `CAP_PERFMON`, `CAP_BPF`, and
  `CAP_CHECKPOINT_RESTORE`.
- Add `setopt` definition file header for the `yum` bootstrap agent. The
  `setopt` value is passed to `yum / dnf` using the `--setopt` flag. This
  permits setting e.g. `install_weak_deps=False` to bootstrap recent versions of
  Fedora, where `systemd` (a weak dependency) cannot install correctly in the
  container. See `examples/Fedora` for an example definition file.
- Warn user that a `yum` bootstrap of an older distro may fail if the host rpm
  `_db_backend` is not `bdb`.
- The `remote get-login-password` command allows users to retrieve a remote's
  token. This enables piping the secret directly into docker login while
  preventing it from showing up in a shell's history.
- Define EUID in %environment alongside UID.
- In `--rocm` mode, the whole of `/dev/dri` is now bound into the container when
  `--contain` is in use. This makes `/dev/dri/render` devices available,
  required for later ROCm versions.

### Other changes

- Update minimum go version to 1.19.
- Fix non-root instance join with unprivileged systemd-managed cgroups v2,
  when join is from outside a user-owned cgroup.
- Fix joining cgroup of instance started as root, with cgroups v1,
  non-default cgroupfs manager, and no device rules.
- Avoid UID / GID / EUID readonly var warnings with `--env-file`.
- Ensure consistent binding of libraries under `--nv/--rocm` when duplicate
  `<library>.so[.version]` files are listed by `ldconfig -p`.
- Ensure `DOCKER_HOST` is honored in non-build flows.
- Corrected `apptainer.conf` comment, to refer to correct file as source
  of default capabilities when `root default capabilities = file`.
- Fix memory usage calculation during apptainer compilation on RaspberryPi.
- Fix misleading error when an overlay is requested by the root user while the
  overlay kernel module is not loaded.
- Fix gocryptfs build procedures for deb package.

## v1.1.9 - \[2023-06-07\]

- Remove warning about unknown `xino=on` option from fuse-overlayfs,
  introduced in 1.1.8.
- Ignore extraneous warning from fuse-overlayfs about a readonly `/proc`.
- Fix dropped "n" characters on some platforms in definition file stored as part
  of SIF metadata.
- Remove duplicated group ids.
- Fix not being able to handle multiple entries in `LD_PRELOAD` when
  binding fakeroot into container during apptainer startup for --fakeroot
  with fakeroot command.

## v1.1.8 - \[2023-04-25\]

### Security fix

- Included a fix for [CVE-2023-30549](https://github.com/apptainer/apptainer/security/advisories/GHSA-j4rf-7357-f4cg)
  which is a vulnerability in setuid-root installations of Apptainer
  and Singularity that causes an elevation in severity of an existing
  ext4 filesystem driver vulnerability that is unpatched in several
  older but still actively supported operating systems including RHEL7,
  Debian 10, Ubuntu 18.04 and Ubuntu 20.04.
  The fix adds `allow setuid-mount` configuration options `encrypted`,
  `squashfs`, and `extfs`, and makes the default for `extfs` be "no".
  That disables the use of extfs mounts including for overlays or
  binds while in the setuid-root mode, while leaving it enabled for
  unprivileged user namespace mode.
  The default for `encrypted` and `squashfs` is "yes".

### Other changes

- Fix loop device 'no such device or address' spurious errors when using shared
  loop devices.
- Remove unwanted colors to STDERR.
- Add `xino=on` mount option for writable kernel overlay mount points to fix
  inode numbers consistency after kernel cache flush (not applicable to
  fuse-overlayfs).

## v1.1.7 - \[2023-03-28\]

### Changes since last release

- Allow gpu options such as `--nv` to be nested by always inheriting all
  libraries bound in to a parent container's `/.singularity.d/libs`.
- Map the user's home directory to the root home directory by default in the
  non-subuid fakeroot mode like it was in the subuid fakeroot mode, for both
  action commands and building containers from definition files.
- Avoid `unknown option` error when using a bare squashfs image with
  an unpatched `squashfuse_ll`.
- Fix `GOCACHE` settings for golang build on PPA build environment.
- Make the error message more helpful in another place where a remote is found
  to have no library client.
- Allow symlinks to the compiled prefix for suid installations.  Fixes a
  regression introduced in 1.1.4.
- Build via zypper on SLE systems will use repositories of host via
  suseconnect-container.
- Avoid incorrect error when requesting fakeroot network.
- Pass computed `LD_LIBRARY_PATH` to wrapped unsquashfs. Fixes issues where
  `unsquashfs` on host uses libraries in non-default paths.

## v1.1.6 - \[2023-02-14\]

### Security fix

- Included a fix for [CVE-2022-23538](https://github.com/sylabs/scs-library-client/security/advisories/GHSA-7p8m-22h4-9pj7)
  which potentially leaked user credentials to a third-party S3 storage
  service when using the `library://` protocol.  See the link for details.

### Other changes

- Restored the ability for running instances to be tracked when apptainer
  is installed with tools/install-unprivileged.sh.  Instance tracking
  depends on argument 0 of the starter, which was not getting preserved.
- Fix `GOCACHE` environment variable settings when building debian source
  package on PPA build environment.
- Make `PS1` environment variable changeable via `%environment` section on
  definition file that used to be only changeable via `APPTAINERENV_PS1`
  outside of container. This makes the container's prompt customizable.
- Fix the passing of nested bind mounts when there are multiple binds
  separated by commas and some of them have colons separating sources
  and destinations.
- Added `Provides: bundled(golang())` statements to the rpm packaging
  for each bundled golang module.
- Hide messages about SINGULARITY variables if corresponding APPTAINER
  variables are defined. Fixes a regression introduced in 1.1.4.
- Print a warning if extra arguments are given to a shell action, and
  show in the run action usage that arguments may be passed.
- Check for the existence of the runtime executable prefix, to avoid
  issues when running under Slurm's srun. If it doesn't exist, fall
  back to the compile-time prefix.
- Increase the timeout on image driver (that is, FUSE) mounts from 2
  seconds to 10 seconds.  Instead, print an INFO message if it takes
  more than 2 seconds.
- If a `remote` is defined both globally (i.e. system-wide) and
  individually, change `apptainer remote` commands to print an info message
  instead of exiting with a fatal error and to give precedence to the
  individual configuration.

## v1.1.5 - \[2023-01-10\]

- Update the rpm packaging to (a) move the Obsoletes of singularity to
  the apptainer-suid packaging, (b) remove the Provides of singularity,
  (c) add a Provides and Conflicts for sif-runtime,
  (d) add "formerly known as Singularity" to the Summary,
  and (e) add a Conflicts of singularity to the apptainer package.
  Also update the debian and nfpm packaging with (d).
- Change rpm packaging to automatically import any modified configuration
  files in `/etc/singularity` when updating from singularity to apptainer,
  including importing `singularity.conf` using a new hidden `confgen`
  command.
- Fix the use of `fakeroot`, `faked`, and `libfakeroot.so` if they are not
  suffixed by `-sysv`, as is for instance the case on Gentoo Linux.
- Prevent the use of a `--libexecdir` or `--bindir` mconfig option from
  making apptainer think it was relocated and so preventing use of suid
  mode.  The bug was introduced in v1.1.4.
- Add helpful error message for build `--remote` option.
- Add more helpful error message when no library endpoint found.
- Avoid cleanup errors on exit when mountpoints are busy by doing a lazy
  unmount if a regular unmount doesn't work after 10 tries.
- Make messages about using SINGULARITY variables less scary.

## v1.1.4 - \[2022-12-12\]

- Added tools/install-unprivileged.sh to download and install apptainer
  binaries and all dependencies into a directory of the user's choice.
  Works on all currently active el, fedora, debian, and ubuntu versions
  except ubuntu 18.04, with all architectures supported by epel and fedora.
  Defaults to the latest version released in epel and fedora.
  Other apptainer versions can be selected but it only works with apptainer
  1.1.4 and later.
- Make the binaries built in the unprivileged `apptainer` package relocatable.
  When moving the binaries to a new location, the `/usr` at the top of some
  of the paths needs to be removed.  Relocation is disallowed when the
  `starter-suid` is present, for security reasons.
- Change the warning when an overlay image is not writable, introduced
  in v1.1.3, back into a (more informative) fatal error because it doesn't
  actually enter the container environment.
- Set the `--net` flag if `--network` or `--network-args` is set rather
  than silently ignoring them if `--net` was not set.
- Do not hang on pull from http(s) source that doesn't provide a content-length.
- Avoid hang on fakeroot cleanup under high load seen on some
  distributions / kernels.
- Remove obsolete pacstrap `-d` in Arch packer.
- Adjust warning message for deprecated environment variables usage.
- Enable the `--security uid:N` and `--security gid:N` options to work
  when run in non-suid mode.  In non-suid mode they work with any user,
  not just root.  Unlike with root and suid mode, however, only one gid
  may be set in non-suid mode.

## v1.1.3 - \[2022-10-25\]

- Prefer the `fakeroot-sysv` command over the `fakeroot` command because
  the latter can be linked to either `fakeroot-sysv` or `fakeroot-tcp`,
  but `fakeroot-sysv` is much faster.
- Update the included `squashfuse_ll` to have `-o uid=N` and `-o gid=N`
  options and changed the corresponding image driver to use them when
  available.  This makes files inside sif files appear to be owned by the
  user instead of by the nobody id 65534 when running in non-setuid mode.
- Fix the locating of shared libraries when running `unsquashfs` from a
  non-standard location.
- Properly clean up temporary files if `unsquashfs` fails.
- Fix the creation of missing bind points when using image binding with
  underlay.
- Change the error when an overlay image is not writable into a warning
  that suggests adding `:ro` to make it read only or using `--fakeroot`.
- Avoid permission denied errors during unprivileged builds without
  `/etc/subuid`-based fakeroot when `/var/lib/containers/sigstore` is
  readable only by root.
- Avoid failures with `--writable-tmpfs` in non-setuid mode when using
  fuse-overlayfs versions 1.8 or greater by adding the fuse-overlayfs
  `noacl` mount option to disable support for POSIX Access Control Lists.
- Fix the `--rocm` flag in combination with `-c` / `-C` by forwarding all
  `/dri/render*` devices into the container.

## v1.1.2 - \[2022-10-06\]

- [CVE-2022-39237](https://github.com/sylabs/sif/security/advisories/GHSA-m5m3-46gj-wch8):
  The sif dependency included in Apptainer before this release does not
  verify that the hash algorithm(s) used are cryptographically secure
  when verifying digital signatures. This release updates to sif v2.8.1
  which corrects this issue. See the linked advisory for references and
  a workaround.

## v1.1.1 - \[2022-10-06\]

Accidentally included no code changes.

## v1.1.0 - \[2022-09-27\]

### Changed defaults / behaviours

- The most significant change is that Apptainer no longer installs a
  setuid-root portion by default.
  This is now reasonable to do because most operations can be done with
  only unprivileged user namespaces (see additional changes below).
  If installing from rpm or debian packages, the setuid portion can be
  included by installing the `apptainer-suid` package, or if installing
  from source it can be included by compiling with the mconfig
  `--with-suid` option.
  For those that are concerned about kernel vulnerabilities with user
  namespaces, we recommend disabling network namespaces if you can.
  See the [discussion in the admin guide](https://apptainer.org/docs/admin/main/user_namespace.html#disabling-network-namespaces).
- Added a squashfuse image driver that enables mounting SIF files without
  using setuid-root.  Uses either a squashfuse_ll command or a
  squashfuse command and requires unprivileged user namespaces.
  For better parallel performance, a patched multithreaded version of
  `squashfuse_ll` is included in rpm and debian packaging in
  `${prefix}/libexec/apptainer/bin`.
- Added an `--unsquash` action flag to temporarily convert a SIF file to a
  sandbox before running.  In previous versions this was the default when
  running a SIF file without setuid or with fakeroot, but now the default
  is to mount with squashfuse_ll or squashfuse.
- Added a fuse2fs image driver that enables mounting EXT3 files and EXT3
  SIF overlay partitions without using setuid-root.  Requires the fuse2fs
  command and unprivileged user namespaces.
- Added the ability to use persistent overlay (`--overlay`) and
  `--writable-tmpfs` without using setuid-root.
  This requires unprivileged user namespaces and either a new enough
  kernel (>= 5.11) or the fuse-overlayfs command.
  Persistent overlay works when the overlay path points to a regular
  filesystem (known as "sandbox" mode, which is not allowed when in
  setuid mode), or when it points to an EXT3 image.
- Extended the `--fakeroot` option to be useful when `/etc/subuid` and
  `/etc/subgid` mappings have not been set up.
  If they have not been set up, a root-mapped unprivileged user namespace
  (the equivalent of `unshare -r`) and/or the fakeroot command from the
  host will be tried.
  Together they emulate the mappings pretty well but they are simpler to
  administer.
  This feature is especially useful with the `--overlay` and
  `--writable-tmpfs` options and for building containers unprivileged,
  because they allow installing packages that assume they're running
  as root.
  A limitation on using it with `--overlay` and `--writable-tmpfs`
  however is that when only the fakeroot command can be used (because
  there are no user namespaces available, in suid mode) then the base
  image has to be a sandbox.
  This feature works nested inside of an apptainer container, where
  another apptainer command will also be in the fakeroot environment
  without requesting the `--fakeroot` option again, or it can be used
  inside an apptainer container that was not started with `--fakeroot`.
  However, the fakeroot command uses LD_PRELOAD and so needs to be bound
  into the container which requires a compatible libc.
  For that reason it doesn't work when the host and container operating
  systems are of very different vintages.
  If that's a problem and you want to use only an unprivileged
  root-mapped namespace even when the fakeroot command is installed,
  just run apptainer with `unshare -r`.
- Made the `--fakeroot` option be implied when an unprivileged user
  builds a container from a definition file.
  When `/etc/subuid` and `/etc/subgid` mappings are not available,
  all scriptlets are run in a root-mapped unprivileged namespace (when
  possible) and the %post scriptlet is additionally run with the fakeroot
  command.
  When unprivileged user namespaces are not available, such that only
  the fakeroot command can be used, the `--fix-perms` option is implied
  to allow writing into directories.
- Added additional hidden options to action and build commands for testing
  different fakeroot modes: `--ignore-subuid`, `--ignore-fakeroot-command`,
  and `--ignore-userns`.
  Also added `--userns` to the build command to ignore setuid-root mode
  like action commands do.
- Added a `--fakeroot` option to the `apptainer overlay create` command
  to make an overlay EXT3 image file that works with the fakeroot that
  comes from unprivileged root-mapped namespaces.
  This is not needed with the fakeroot that comes with `/etc/sub[ug]id`
  mappings nor with the fakeroot that comes with only the fakeroot
  command in suid flow.
- Added a `--sparse` flag to `overlay create` command to allow generation of
  a sparse EXT3 overlay image.
- Added a `binary path` configuration variable as the default path to use
  when searching for helper executables.  May contain `$PATH:` which gets
  substituted with the user's PATH except when running a program that may
  be run with elevated privileges in the suid flow.
  Defaults to `$PATH:` followed by standard system paths.
  `${prefix}/libexec/apptainer/bin` is also implied as the first component,
  either as the first directory of `$PATH` if present or simply as the
  first directory if `$PATH` is not included.
  Configuration variables for paths to individual programs that were in
  apptainer.conf (`cryptsetup`, `go`, `ldconfig`, `msquashfs`, `unsquashfs`,
  and `nvidia-container-cli`) have been removed.
- The `--nvccli` option now works without `--fakeroot`.  In that case the
  option can be used with `--writable-tmpfs` instead of `--writable`,
  and `--writable-tmpfs` is implied if neither option is given.
  Note that also `/usr/bin` has to be writable by the user, so without
  `--fakeroot` that probably requires a sandbox image that was built with
  `--fix-perms`.
- The `--nvccli` option now implies `--nv`.
- $HOME is now used to find the user's configuration and cache by default.
  If that is not set it will fall back to the previous behavior of looking
  up the home directory in the password file.  The value of $HOME inside
  the container still defaults to the home directory in the password file
  and can still be overridden by the ``--home`` option.
- When starting a container, if the user has specified the cwd by using
  the `--pwd` flag, if there is a problem an error is returned instead
  of defaulting to a different directory.
- Nesting of bind mounts now works even when a `--bind` option specified
  a different source and destination with a colon between them.  Now the
  APPTAINER_BIND environment variable makes sure the bind source is
  from the bind destination so it will be successfully re-bound into a
  nested apptainer container.
- The warning about more than 50 bind mounts required for an underlay bind
  has been changed to an info message.
- `oci mount` sets `Process.Terminal: true` when creating an OCI `config.json`,
  so that `oci run` provides expected interactive behavior by default.
- The default hostname for `oci mount` containers is now `apptainer` instead of
  `mrsdalloway`.
- systemd is now supported and used as the default cgroups manager. Set
  `systemd cgroups = no` in `apptainer.conf` to manage cgroups directly via
  the cgroupfs.
- Plugins must be compiled from inside the Apptainer source directory,
  and will use the main Apptainer `go.mod` file. Required for Go 1.18
  support.
- Apptainer now requires squashfs-tools >=4.3, which is satisfied by
  current EL / Ubuntu / Debian and other distributions.
- Added a new action flag `--no-eval` which:
  - Prevents shell evaluation of `APPTAINERENV_ / --env / --env-file`
    environment variables as they are injected in the container, to match OCI
    behavior. *Applies to all containers*.
  - Prevents shell evaluation of the values of `CMD / ENTRYPOINT` and command
    line arguments for containers run or built directly from an OCI/Docker
    source. *Applies to newly built containers only, use `apptainer inspect`
    to check version that container was built with*.
- Added `--no-eval` to the list of flags set by the OCI/Docker `--compat` mode.
- `sinit` process has been renamed to `appinit`.
- Added `--keysdir` to `key` command to provide an alternative way of setting
  local keyring path. The existing reading of the keyring path from
  environment variable 'APPTAINER_KEYSDIR' is untouched.
- `apptainer key push` will output the key server's response if included in
  order to help guide users through any identity verification the server may
  require.
- ECL no longer requires verification for all signatures, but only
  when signature verification would alter the expected behavior of the
  list:
  - At least one matching signature included in a whitelist must be
    validated, but other unvalidated signatures do not cause ECL to
    fail.
  - All matching signatures included in a whitestrict must be
    validated, but unvalidated signatures not in the whitestrict do
    not cause ECL to fail.
  - Signature verification is not checked for a blacklist; unvalidated
    signatures can still block execution via ECL, and unvalidated
    signatures not in the blacklist do not cause ECL to fail.
- Improved wildcard matching in the %files directive of build definition
  files by replacing usage of sh with the mvdan.cc library.

### New features / functionalities

- Non-root users can now use `--apply-cgroups` with `run/shell/exec` to limit
  container resource usage on a system using cgroups v2 and the systemd cgroups
  manager.
- Native cgroups v2 resource limits can be specified using the `[unified]` key
  in a cgroups toml file applied via `--apply-cgroups`.
- Added `--cpu*`, `--blkio*`, `--memory*`, `--pids-limit` flags to apply cgroups
  resource limits to a container directly.
- Added instance stats command.
- Added support for a custom hashbang in the `%test` section of an Apptainer
  recipe (akin to the runscript and start sections).
- The `--no-mount` flag & `APPTAINER_NO_MOUNT` env var can now be used to
  disable a `bind path` entry from `apptainer.conf` by specifying the
  absolute path to the destination of the bind.
- Apptainer now supports the `riscv64` architecture.
- `remote add --insecure` may now be used to configure endpoints that are only
  accessible via http. Alternatively the environment variable
  `APPTAINER_ADD_INSECURE` can be set to true to allow http remotes to be
  added without the `--insecure` flag. Specifying https in the remote URI
  overrules both `--insecure` and `APPTAINER_ADD_INSECURE`.
- Gpu flags `--nv` and `--rocm` can now be used from an apptainer nested
  inside another apptainer container.
- Added `--public`, `--secret`, and `--both` flags to the `key remove` command
  to support removing secret keys from the apptainer keyring.
- Debug output can now be enabled by setting the `APPTAINER_DEBUG` env var.
- Debug output is now shown for nested `apptainer` calls, in wrapped
  `unsquashfs` image extraction, and build stages.
- Added EL9 package builds to CI for GitHub releases.
- Added confURL & Include parameters to the Arch packer for alternate
  `pacman.conf` URL and alternate installed (meta)package.

### Bug fixes

- Remove warning message about SINGULARITY and APPTAINER variables having
  different values when the SINGULARITY variable is not set.
- Fixed longstanding bug in the underlay logic when there are nested bind
  points separated by more than one path level, for example `/var` and
  `/var/lib/yum`, and the path didn't exist in the container image.
  The bug only caused an error when there was a directory in the container
  image that didn't exist on the host.
- Add specific error for unreadable image / overlay file.
- Pass through a literal `\n` in host environment variables to the container.
- Allow `newgidmap / newuidmap` that use capabilities instead of setuid root.
- Fix compilation on `mipsel`.
- Fix test code that implied `%test -c <shell>` was supported - it is not.
- Fix loop device creation with loop-control when running inside docker
  containers.
- Fix the issue that the oras protocol would ignore the `--no-https/--nohttps`
  flag.
- Fix oras image push to registries with authorization servers not supporting
  multiple scope query parameter.
- Improved error handling of unsupported password protected PEM files with
  encrypted containers.
- Ensure bootstrap_history directory is populated with previous definition
  files, present in source containers used in a build.

## v1.0.3 - \[2022-07-06\]

### Bug fixes

- Process redirects that can come from sregistry with a `library://` URL.
- Fix `inspect --deffile` and `inspect --all` to correctly show definition
  files in sandbox container images instead of empty output.
  This has a side effect of also fixing the storing of definition files in
  the metadata of sif files built by Apptainer, because that metadata is
  constructed by doing `inspect --all`.

## v1.0.2 - \[2022-05-09\]

### Bug fixes

- Fixed `FATAL` error thrown by user configuration migration code that caused
  users with inaccessible home directories to be unable to use `apptainer`
  commands.
- The Debian package now conflicts with the singularity-container package.
- Do not truncate environment variables with commas.
- Use HEAD request when checking digest of remote OCI image sources, with GET as
  a fall-back. Greatly reduces Apptainer's impact on Docker Hub API limits.

## v1.0.1 - \[2022-03-15\]

### Bug fixes

- Don't prompt for y/n to overwrite an existing file when build is
  called from a non-interactive environment. Fail with an error.
- Preload NSS libraries prior to mountspace name creation to avoid
  circumstances that can cause loading those libraries from the
  container image instead of the host, for example in the startup
  environment.
- Fix race condition where newly created loop devices can sometimes not
  be opened.
- Support nvidia-container-cli v1.8.0 and above, via fix to capability set.

## v1.0.0 - \[2022-03-02\]

### Comparison to SingularityCE

This release has most of the new features, bug fixes, and
changes that went into SingularityCE up through their version 3.9.5,
except where the maintainers of Apptainer disagreed with what went into
SingularityCE since the project fork.  The biggest difference is that
Apptainer does not support the --nvccli option in privileged mode.  This
release also has the additional major feature of instance checkpointing
which isn't in SingularityCE.  Other differences due to re-branding are
in the next section.

### Changes due to the project re-branding

- The primary executable has been changed from `singularity` to `apptainer`.
  However, a `singularity` command symlink alias has been created pointing
  to the `apptainer` command.  The contents of containers are unchanged
  and continue to use the singularity name for startup scripts, etc.
- The configuration directory has changed from `/etc/singularity` to
  `/etc/apptainer` within packages, and the primary configuration
  file name has changed from `singularity.conf` to `apptainer.conf`.
  As long as a `singularity` directory still exists next to an
  `apptainer` directory, running the `apptainer` command will print
  a warning saying that migration is not complete.  If no changes had
  been made to the configuration then an rpm package upgrade should
  automatically remove the old directory, otherwise the system
  administrator needs to take care of migrating the configuration
  and removing the old directory.  Old configuration can be removed
  for a Debian package with `apt-get purge singularity` or
  `dpkg -P singularity`.
- The per-user configuration directory has changed from `~/.singularity`
  to `~/.apptainer`.  The first time the `apptainer` command accesses the
  user configuration directory, relevant configuration is automatically
  imported from the old directory to the new one.
- Environment variables have all been changed to have an `APPTAINER`
  prefix instead of a `SINGULARITY` prefix.  However, `SINGULARITY`
  prefix variables are still recognized.  If only a `SINGULARITY`
  prefix variable exists, a warning will be printed about deprecated
  usage and then the value will be used.  If both prefixes exist and
  the value is the same, no warning is printed; this is the recommended
  method to set environment variables for those who need to support both
  `apptainer` and `singularity`.  If both prefixes exist for the same
  variable and the value is different then a warning is also printed.
- The default SylabsCloud remote endpoint has been removed and replaced
  by one called DefaultRemote which has no defined server for the
  `library://` URI.  The previous default can be restored by following
  the directions in the
  [documentation](https://apptainer.org/docs/user/1.0/endpoint.html#restoring-pre-apptainer-library-behavior).
- The DefaultRemote's key server is `https://keys.openpgp.org`
  instead of the Sylabs key server.
- The `apptainer build --remote` option has been removed because there
  is no standard protocol or non-commercial service that supports it.

### Other changed defaults / behaviours since Singularity 3.8.x

- Auto-generate release assets including the distribution tarball and
  rpm (built on CentOS 7) and deb (built on Debian 11) x86_64 packages.
- LABELs from Docker/OCI images are now inherited. This fixes a longstanding
  regression from Singularity 2.x. Note that you will now need to use `--force`
  in a build to override a label that already exists in the source Docker/OCI
  container.
- Removed `--nonet` flag, which was intended to disable networking for in-VM
  execution, but has no effect.
- `--nohttps` flag has been deprecated in favour of `--no-https`. The old flag
  is still accepted, but will display a deprecation warning.
- Paths for `cryptsetup`, `go`, `ldconfig`, `mksquashfs`, `nvidia-container-cli`,
  `unsquashfs` are now found at build time by `mconfig` and written into
  `apptainer.conf`. The path to these executables can be overridden by
  changing the value in `apptainer.conf`.
- When calling `ldconfig` to find GPU libraries, apptainer will *not* fall back
  to `/sbin/ldconfig` if the configured `ldconfig` errors. If installing in a
  Guix/Nix on environment on top of a standard host distribution you *must* set
  `ldconfig path = /sbin/ldconfig` to use the host distribution `ldconfig` to
  find GPU libraries.
- `--nv` will not call `nvidia-container-cli` to find host libraries, unless
  the new experimental GPU setup flow that employs `nvidia-container-cli`
  for all GPU related operations is enabled (see more below).
- If a container is run with `--nvccli` and `--contain`, only GPU devices
  specified via the `NVIDIA_VISIBLE_DEVICES` environment variable will be
  exposed within the container. Use `NVIDIA_VISIBLE_DEVICES=all` to access all
  GPUs inside a container run with `--nvccli`.  See more on `--nvccli` under
  New features below.
- Example log-plugin rewritten as a CLI callback that can log all commands
  executed, instead of only container execution, and has access to command
  arguments.
- The bundled reference CNI plugins are updated to v1.0.1. The `flannel` plugin
  is no longer included, as it is maintained as a separate plugin at:
  <https://github.com/flannel-io/cni-plugin>. If you use the flannel CNI plugin
  you should install it from this repository.
- Instances are no longer created with an IPC namespace by default. An IPC
  namespace can be specified with the `-i|--ipc` flag.
- The behaviour of the `allow container` directives in `apptainer.conf` has
  been modified, to support more intuitive limitations on the usage of SIF and non-SIF
  container images. If you use these directives, *you may need to make changes
  to apptainer.conf to preserve behaviour*.
  - A new `allow container sif` directive permits or denies usage of
    *unencrypted* SIF images, irrespective of the filesystem(s) inside the SIF.
  - The `allow container encrypted` directive permits or denies usage of SIF
    images with an encrypted root filesystem.
  - The `allow container squashfs/extfs` directives in `apptainer.conf`
    permit or deny usage of bare SquashFS and EXT image files only.
  - The effect of the `allow container dir` directive is unchanged.
- `--bind`, `--nv` and `--rocm` options for `build` command can't be set through
  environment variables `APPTAINER_BIND`, `APPTAINER_BINDPATH`, `APPTAINER_NV`,
  `APPTAINER_ROCM` anymore due to side effects reported by users in this
  [issue](https://github.com/apptainer/singularity/pull/6211),
  they must be explicitly requested via command line.
- Build `--bind` option allows to set multiple bind mounts without specifying
  the `--bind` option for each bindings.
- Honor image binds and user binds in the order they're given instead of
  always doing image binds first.
- Remove subshell overhead when processing large environments on container
  startup.
- `make install` now installs man pages. A separate `make man` is not
  required.  As a consequence, man pages are now included in deb packages.

### New features / functionalities

- Experimental support for checkpointing of instances using DMTCP has been
  added.  Additional flags `--dmtcp-launch` and `--dmtcp-restart` has
  been added to the `apptainer instance start` command, and a `checkpoint`
  command group has been added to manage the checkpoint state.  A new
  `/etc/apptainer/dmtcp-conf.yaml` configuration file is also added.
  Limitations are that it can only work with dynamically linked
  applications and the container has to be based on `glibc`.
- `--writable-tmpfs` can be used with `apptainer build` to run the `%test`
  section of the build with a ephemeral tmpfs overlay, permitting tests that
  write to the container filesystem.
- The `--compat` flag for actions is a new short-hand to enable a number of
  options that increase OCI/Docker compatibility. Infers `--containall,
  --no-init, --no-umask, --writable-tmpfs`. Does not use user, uts, or
  network namespaces as these may not be supported on many installations.
- The experimental `--nvccli` flag will use `nvidia-container-cli` to setup the
  container for Nvidia GPU operation. Apptainer will not bind GPU libraries
  itself. Environment variables that are used with Nvidia's `docker-nvidia`
  runtime to configure GPU visibility / driver capabilities & requirements are
  parsed by the `--nvccli` flag from the environment of the calling user. By
  default, the `compute` and `utility` GPU capabilities are configured. The `use
  nvidia-container-cli` option in `apptainer.conf` can be set to `yes` to
  always use `nvidia-container-cli` when supported.
  `--nvccli` is not supported in the setuid workflow,
  and it requires being used in combination with `--writable` in user
  namespace mode.
  Please see documentation for more details.
- The `--apply-cgroups` flag can be used to apply cgroups resource and device
  restrictions on a system using the v2 unified cgroups hierarchy. The resource
  restrictions must still be specified in the v1 / OCI format, which will be
  translated into v2 cgroups resource restrictions, and eBPF device
  restrictions.
- A new `--mount` flag and `APPTAINER_MOUNT` environment variable can be used
  to specify bind mounts in
  `type=bind,source=<src>,destination=<dst>[,options...]` format. This improves
  CLI compatibility with other runtimes, and allows binding paths containing
  `:` and `,` characters (using CSV style escaping).
- Perform concurrent multi-part downloads for `library://` URIs. Uses 3
  concurrent downloads by default, and is configurable in `apptainer.conf` or
  via environment variables.

### Bug fixes

- The `oci` commands will operate on systems that use the v2 unified cgroups
  hierarchy.
- Ensure invalid values passed to `config global --set` cannot lead to an empty
  configuration file being written.
- `--no-https` now applies to connections made to library services specified
  in `library://<hostname>/...` URIs.
- Ensure `gengodep` in build uses vendor dir when present.
- Correct documentation for sign command r.e. source of key index.
- Restructure loop device discovery to address `EAGAIN` issue.
- Ensure a local build does not fail unnecessarily if a keyserver
  config cannot be retrieved from the remote endpoint.
- Update dependency to correctly unset variables in container startup
  environment processing. Fixes regression introduced in singularity-3.8.5.
- Correct library bindings for `unsquashfs` containment. Fixes errors where
  resolved library filename does not match library filename in binary
  (e.g. EL8, POWER9 with glibc-hwcaps).
- Remove python as a dependency of the debian package.
- Increase the TLS Handshake Timeout for the busybox bootstrap agent in
  build definition files to 60 seconds.
- Add binutils-gold to the build requirements on SUSE rpm builds.

### Changes for Testing / Development

- `E2E_DOCKER_MIRROR` and `E2E_DOCKER_MIRROR_INSECURE` were added to allow
  to use a registry mirror (or a pull through cache).
- A `tools` source directory was added with a Dockerfile for doing local
  e2e testing.<|MERGE_RESOLUTION|>--- conflicted
+++ resolved
@@ -5,18 +5,10 @@
 and re-branded as Apptainer.
 For older changes see the [archived Singularity change log](https://github.com/apptainer/singularity/blob/release-3.8/CHANGELOG.md).
 
-<<<<<<< HEAD
 ## v1.4.x changes
 
-Changes since 1.4.0-rc.1
-
-- Fix running and building containers of different architectures
-  than the host via binfmt_misc when using rootless fakeroot.
-- Show a warning message if changing directory to the cwd fails, instead
-  of silently switching to the home directory or `/`.
-- Write starter messages to stderr when an instance fails to start.
-  Previously they were incorrectly written to stdout.
-=======
+Changes since 1.4.0-rc.2
+
 ## v1.4.0 Release Candidate 2 - \[2025-03-4\]
 
 Changes since 1.4.0-rc.1
@@ -32,29 +24,15 @@
   `fakerootcallback` functionality.
 - Fix running and building containers of different architectures
   than the host via binfmt_misc when using rootless fakeroot.
->>>>>>> b4ac9fdb
 - Allow overriding the build architecture with `--arch` and
   `--arch-variant`, to build images for another architecture
   than the current host arch. This requires that the host has
   been set up to support multiple architectures (binfmt_misc).
-<<<<<<< HEAD
-- If the `mksquashfs` version is new enough (version 4.6 or later),
-  then show a percentage progress bar (with ETA) during SIF creation.
-  If the mksquashfs version is older, than fallback to the old message:
-  "To see mksquashfs output with progress bar enable verbose logging"
-- Complete the previously partial support for the `riscv64` architecture.
-- Apptainer now includes a bundled copy of squashfs-tools to make the
-  progress bar available and to ensure that all compression types are
-  available. This includes the programs `mksquashfs` and `unsquashfs`.
-- Revised the libsubid implementation and removed the `fakerootcallback`
-  functionality.
-=======
 - Complete the previously partial support for the `riscv64` architecture.
 - Show a warning message if changing directory to the cwd fails, instead
   of silently switching to the home directory or `/`.
 - Write starter messages to stderr when an instance fails to start.
   Previously they were incorrectly written to stdout.
->>>>>>> b4ac9fdb
 
 ## v1.4.0 Release Candidate 1 - \[2025-01-21\]
 
