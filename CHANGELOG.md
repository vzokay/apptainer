--- conflicted
+++ resolved
@@ -5,7 +5,6 @@
 and re-branded as Apptainer.
 For older changes see the [archived Singularity change log](https://github.com/apptainer/singularity/blob/release-3.8/CHANGELOG.md).
 
-<<<<<<< HEAD
 ## Changes for v1.3.x
 
 ### Changed defaults / behaviours
@@ -53,9 +52,8 @@
   build stage. Otherwise, it is equal to `.FullRaw`.
 
 ## Changes for v1.2.x
-=======
+
 ## v1.2.4 - \[2023-10-10\]
->>>>>>> 29e979a7
 
 - Fixed a problem with relocating an unprivileged installation of
   apptainer on el8 and a mounted remote filesystem when using the
@@ -63,28 +61,20 @@
   change the switch to an unprivileged root-mapped namespace to be the
   equivalent of `unshare -r` instead of `unshare -rm` on action commands,
   to work around a bug in the el8 kernel.
-- Fixed a regression introduced in 1.2.0 where the user's password
+- Fixed a regression introduced in 1.2.0 where the user's password file
   information was not copied in to the container when there was a
   parent root-mapped user namespace (as is the case for example in
   [cvmfsexec](https://github.com/cvmfs/cvmfsexec)).
 - Added the upcoming NVIDIA driver library `libnvidia-gpucomp.so` to the
   list of libraries to add to NVIDIA GPU-enabled containers.
-<<<<<<< HEAD
-=======
 - Fixed missing error handling during the creation of an encrypted
   image that lead to the generation of corrupted images.
 - Use `APPTAINER_TMPDIR` for temporary files during privileged image
   encryption.
->>>>>>> 29e979a7
 - If rootless unified cgroups v2 is available when starting an image but
   `XDG_RUNTIME_DIR` or `DBUS_SESSION_BUS_ADDRESS` is not set, print an
   info message that stats will not be available instead of exiting with
   a fatal error.
-<<<<<<< HEAD
-- Use `APPTAINER_TMPDIR` for temporary files during privileged image
-  encryption.
-=======
->>>>>>> 29e979a7
 - Allow templated build arguments to definition files to have empty values.
 
 ## v1.2.3 - \[2023-09-14\]
