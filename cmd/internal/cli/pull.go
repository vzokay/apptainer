// Copyright (c) 2018-2019, Sylabs Inc. All rights reserved.
// This software is licensed under a 3-clause BSD license. Please consult the
// LICENSE.md file distributed with the sources of this project regarding your
// rights to use or distribute this software.

package cli

import (
	"os"
	"os/signal"
	"path/filepath"
	"runtime"
	"syscall"

	"github.com/spf13/cobra"
	"github.com/sylabs/singularity/docs"
	"github.com/sylabs/singularity/internal/app/singularity"
	"github.com/sylabs/singularity/internal/pkg/client/cache"
	ociclient "github.com/sylabs/singularity/internal/pkg/client/oci"
	scs "github.com/sylabs/singularity/internal/pkg/remote"
	"github.com/sylabs/singularity/internal/pkg/sylog"
	"github.com/sylabs/singularity/internal/pkg/util/uri"
	net "github.com/sylabs/singularity/pkg/client/net"
	"github.com/sylabs/singularity/pkg/cmdline"
)

const (
	// LibraryProtocol holds the sylabs cloud library base URI,
	// for more info refer to https://cloud.sylabs.io/library.
	LibraryProtocol = "library"
	// ShubProtocol holds singularity hub base URI,
	// for more info refer to https://singularity-hub.org/
	ShubProtocol = "shub"
	// HTTPProtocol holds the remote http base URI.
	HTTPProtocol = "http"
	// HTTPSProtocol holds the remote https base URI.
	HTTPSProtocol = "https"
	// OrasProtocol holds the oras URI.
	OrasProtocol = "oras"
)

var (
	// pullLibraryURI holds the base URI to a Sylabs library API instance.
	pullLibraryURI string
	// pullImageName holds the name to be given to the pulled image.
	pullImageName string
	// keyServerURL server URL.
	keyServerURL = "https://keys.sylabs.io"
	// unauthenticatedPull when true; wont ask to keep a unsigned container after pulling it.
	unauthenticatedPull bool
	// PullDir is the path that the containers will be pulled to, if set.
	pullDir string
	// pullArch is the architecture for which containers will be pulled from the
	// SCS library
	pullArch string
)

// --arch
var pullArchFlag = cmdline.Flag{
	ID:           "pullArchFlag",
	Value:        &pullArch,
	DefaultValue: runtime.GOARCH,
	Name:         "arch",
	Usage:        "Architecture to pull from library",
	EnvKeys:      []string{"PULL_ARCH"},
}

// --library
var pullLibraryURIFlag = cmdline.Flag{
	ID:           "pullLibraryURIFlag",
	Value:        &pullLibraryURI,
	DefaultValue: "https://library.sylabs.io",
	Name:         "library",
	Usage:        "download images from the provided library",
	EnvKeys:      []string{"LIBRARY"},
}

// -F|--force
var pullForceFlag = cmdline.Flag{
	ID:           "pullForceFlag",
	Value:        &force,
	DefaultValue: false,
	Name:         "force",
	ShortHand:    "F",
	Usage:        "overwrite an image file if it exists",
	EnvKeys:      []string{"FORCE"},
}

// --name
var pullNameFlag = cmdline.Flag{
	ID:           "pullNameFlag",
	Value:        &pullImageName,
	DefaultValue: "",
	Name:         "name",
	Hidden:       true,
	Usage:        "specify a custom image name",
	EnvKeys:      []string{"PULL_NAME"},
}

// --dir
var pullDirFlag = cmdline.Flag{
	ID:           "pullDirFlag",
	Value:        &pullDir,
	DefaultValue: "",
	Name:         "dir",
	Usage:        "download images to the specific directory",
	EnvKeys:      []string{"PULLDIR", "PULLFOLDER"},
}

// --disable-cache
var pullDisableCacheFlag = cmdline.Flag{
	ID:           "pullDisableCacheFlag",
	Value:        &disableCache,
	DefaultValue: false,
	Name:         "disable-cache",
	Usage:        "dont use cached images/blobs and dont create them",
	EnvKeys:      []string{"DISABLE_CACHE"},
}

// --tmpdir
var pullTmpdirFlag = cmdline.Flag{
	ID:           "pullTmpdirFlag",
	Value:        &tmpDir,
	DefaultValue: "",
	Hidden:       true,
	Name:         "tmpdir",
	Usage:        "specify a temporary directory to use for build",
	EnvKeys:      []string{"TMPDIR"},
}

// --nohttps
var pullNoHTTPSFlag = cmdline.Flag{
	ID:           "pullNoHTTPSFlag",
	Value:        &noHTTPS,
	DefaultValue: false,
	Name:         "nohttps",
	Usage:        "do NOT use HTTPS with the docker:// transport (useful for local docker registries without a certificate)",
	EnvKeys:      []string{"NOHTTPS"},
}

// -U|--allow-unsigned
var pullAllowUnsignedFlag = cmdline.Flag{
	ID:           "pullAllowUnauthenticatedFlag",
	Value:        &unauthenticatedPull,
	DefaultValue: false,
	Name:         "allow-unsigned",
	ShortHand:    "U",
	Usage:        "do not require a signed container",
	EnvKeys:      []string{"ALLOW_UNSIGNED"},
	Deprecated:   `pull no longer exits with an error code in case of unsigned image. Now the flag only suppress warning message.`,
}

// --allow-unauthenticated
var pullAllowUnauthenticatedFlag = cmdline.Flag{
	ID:           "pullAllowUnauthenticatedFlag",
	Value:        &unauthenticatedPull,
	DefaultValue: false,
	Name:         "allow-unauthenticated",
	ShortHand:    "",
	Usage:        "do not require a signed container",
	EnvKeys:      []string{"ALLOW_UNAUTHENTICATED"},
	Hidden:       true,
}

func init() {
	cmdManager.RegisterCmd(PullCmd)

	cmdManager.RegisterFlagForCmd(&pullForceFlag, PullCmd)
	cmdManager.RegisterFlagForCmd(&pullLibraryURIFlag, PullCmd)
	cmdManager.RegisterFlagForCmd(&pullNameFlag, PullCmd)
	cmdManager.RegisterFlagForCmd(&pullNoHTTPSFlag, PullCmd)
	cmdManager.RegisterFlagForCmd(&pullTmpdirFlag, PullCmd)
	cmdManager.RegisterFlagForCmd(&pullDisableCacheFlag, PullCmd)
	cmdManager.RegisterFlagForCmd(&pullDirFlag, PullCmd)

	cmdManager.RegisterFlagForCmd(&actionDockerUsernameFlag, PullCmd)
	cmdManager.RegisterFlagForCmd(&actionDockerPasswordFlag, PullCmd)
	cmdManager.RegisterFlagForCmd(&actionDockerLoginFlag, PullCmd)

	cmdManager.RegisterFlagForCmd(&buildNoCleanupFlag, PullCmd)
	cmdManager.RegisterFlagForCmd(&pullAllowUnsignedFlag, PullCmd)
	cmdManager.RegisterFlagForCmd(&pullAllowUnauthenticatedFlag, PullCmd)
	cmdManager.RegisterFlagForCmd(&pullArchFlag, PullCmd)
}

// PullCmd singularity pull
var PullCmd = &cobra.Command{
	DisableFlagsInUseLine: true,
	Args:                  cobra.RangeArgs(1, 2),
	PreRun:                sylabsToken,
	Run:                   pullRun,
	Use:                   docs.PullUse,
	Short:                 docs.PullShort,
	Long:                  docs.PullLong,
	Example:               docs.PullExample,
}

func pullRun(cmd *cobra.Command, args []string) {
	imgCache := getCacheHandle(cache.Config{Disable: disableCache})
	if imgCache == nil {
		sylog.Fatalf("Failed to create an image cache handle")
	}

	i := len(args) - 1 // uri is stored in args[len(args)-1]
	transport, ref := uri.Split(args[i])
	if ref == "" {
		sylog.Fatalf("Bad URI %s", args[i])
	}

	name := pullImageName
	if name == "" {
		name = args[0]
		if len(args) == 1 {
			if transport == "" {
				name = uri.GetName("library://" + args[i])
			} else {
				name = uri.GetName(args[i]) // TODO: If not library/shub & no name specified, simply put to cache
			}
		}
	}

	if pullDir != "" {
		name = filepath.Join(pullDir, name)
	}

	_, err := os.Stat(name)
	if !os.IsNotExist(err) {
		// image already exist
		if !force {
			sylog.Fatalf("Image file already exists: %q - will not overwrite", name)
		} else {
			sylog.Debugf("Removing overridden file: %s", name)
			if err := os.Remove(name); err != nil {
				sylog.Fatalf("Unable to remove %q: %s", name, err)
			}
		}
	}

	// monitor for OS signals and remove invalid file
	c := make(chan os.Signal)
	signal.Notify(c, os.Interrupt, syscall.SIGTERM)
	go func(fileName string) {
		<-c
		sylog.Debugf("Removing incomplete file because of receiving Termination signal")
		os.Remove(fileName)
		os.Exit(1)
	}(name)

	switch transport {
	case LibraryProtocol, "":
		handlePullFlags(cmd)
<<<<<<< HEAD
		err := singularity.LibraryPull(imgCache, name, args[i], pullLibraryURI, keyServerURL, authToken, pullArch, unauthenticatedPull, disableCache)
=======
		err := singularity.LibraryPull(imgCache, name, args[i], pullLibraryURI, keyServerURL, authToken, unauthenticatedPull)
>>>>>>> 26be8cbf
		if err != nil && err != singularity.ErrLibraryPullUnsigned {
			sylog.Fatalf("While pulling library image: %v", err)
		}
	case ShubProtocol:
		err := singularity.PullShub(imgCache, name, args[i], noHTTPS)
		if err != nil {
			sylog.Fatalf("While pulling shub image: %v\n", err)
		}
	case OrasProtocol:
		ociAuth, err := makeDockerCredentials(cmd)
		if err != nil {
			sylog.Fatalf("Unable to make docker oci credentials: %s", err)
		}

		err = singularity.OrasPull(imgCache, name, ref, force, ociAuth)
		if err != nil {
			sylog.Fatalf("While pulling image from oci registry: %v", err)
		}
	case HTTPProtocol, HTTPSProtocol:
		err := net.DownloadImage(name, args[i])
		if err != nil {
			sylog.Fatalf("While pulling from image from http(s): %v\n", err)
		}
	case ociclient.IsSupported(transport):
		ociAuth, err := makeDockerCredentials(cmd)
		if err != nil {
			sylog.Fatalf("While creating Docker credentials: %v", err)
		}

		err = singularity.OciPull(imgCache, name, args[i], tmpDir, ociAuth, noHTTPS)
		if err != nil {
			sylog.Fatalf("While making image from oci registry: %v", err)
		}
	default:
		sylog.Fatalf("Unsupported transport type: %s", transport)
	}
}

func handlePullFlags(cmd *cobra.Command) {
	// if we can load config and if default endpoint is set, use that
	// otherwise fall back on regular authtoken and URI behavior
	endpoint, err := sylabsRemote(remoteConfig)
	if err == scs.ErrNoDefault {
		sylog.Warningf("No default remote in use, falling back to: %v", pullLibraryURI)
		sylog.Debugf("Using default key server url: %v", keyServerURL)
		return
	}
	if err != nil {
		sylog.Fatalf("Unable to load remote configuration: %v", err)
	}

	authToken = endpoint.Token
	if !cmd.Flags().Lookup("library").Changed {
		libraryURI, err := endpoint.GetServiceURI("library")
		if err != nil {
			sylog.Fatalf("Unable to get library service URI: %v", err)
		}
		pullLibraryURI = libraryURI
	}

	keystoreURI, err := endpoint.GetServiceURI("keystore")
	if err != nil {
		sylog.Warningf("Unable to get library service URI: %v, defaulting to %s.", err, keyServerURL)
		return
	}
	keyServerURL = keystoreURI
}<|MERGE_RESOLUTION|>--- conflicted
+++ resolved
@@ -249,11 +249,7 @@
 	switch transport {
 	case LibraryProtocol, "":
 		handlePullFlags(cmd)
-<<<<<<< HEAD
-		err := singularity.LibraryPull(imgCache, name, args[i], pullLibraryURI, keyServerURL, authToken, pullArch, unauthenticatedPull, disableCache)
-=======
-		err := singularity.LibraryPull(imgCache, name, args[i], pullLibraryURI, keyServerURL, authToken, unauthenticatedPull)
->>>>>>> 26be8cbf
+		err := singularity.LibraryPull(imgCache, name, args[i], pullLibraryURI, keyServerURL, authToken, pullArch, unauthenticatedPull)
 		if err != nil && err != singularity.ErrLibraryPullUnsigned {
 			sylog.Fatalf("While pulling library image: %v", err)
 		}
