--- conflicted
+++ resolved
@@ -68,11 +68,11 @@
             }
             if ( singularity_priv_userns_enabled() != 1 ) {
                 singularity_priv_escalate();
-                if ( mount(joinpath(container_dir, "/proc/sys"), joinpath(container_dir, "/proc/sys"), NULL, MS_BIND, NULL) < 0) {
+                if ( singularity_mount(joinpath(container_dir, "/proc/sys"), joinpath(container_dir, "/proc/sys"), NULL, MS_BIND, NULL) < 0) {
                     singularity_message(ERROR, "Could not bind-mount /proc/sys into container: %s\n", strerror(errno));
                     ABORT(255);
                 }
-                if ( mount(NULL, joinpath(container_dir, "/proc/sys"), NULL, MS_BIND | MS_REMOUNT | MS_NOSUID | MS_RDONLY, NULL) < 0) {
+                if ( singularity_mount(NULL, joinpath(container_dir, "/proc/sys"), NULL, MS_BIND | MS_REMOUNT | MS_NOSUID | MS_RDONLY, NULL) < 0) {
                     singularity_message(ERROR, "Could not remount /proc into container: %s\n", strerror(errno));
                     ABORT(255);
                 }
@@ -101,15 +101,11 @@
             } else {
                 singularity_priv_escalate();
                 singularity_message(VERBOSE, "Mounting /sys\n");
-<<<<<<< HEAD
-                if ( mount("sysfs", joinpath(container_dir, "/sys"), "sysfs", MS_NOSUID | MS_RDONLY, NULL) < 0 ) {
+                if ( singularity_mount("sysfs", joinpath(container_dir, "/sys"), "sysfs", MS_NOSUID | MS_RDONLY, NULL) < 0 ) {
                     singularity_message(ERROR, "Could not mount /sys into container: %s\n", strerror(errno));
                     ABORT(255);
                 }
-                if ( mount(NULL, joinpath(container_dir, "/sys"), NULL, MS_BIND | MS_REMOUNT | MS_NOSUID | MS_RDONLY, NULL) < 0 ) {
-=======
-                if ( singularity_mount("sysfs", joinpath(container_dir, "/sys"), "sysfs", MS_NOSUID, NULL) < 0 ) {
->>>>>>> f1481c20
+                if ( singularity_mount(NULL, joinpath(container_dir, "/sys"), NULL, MS_BIND | MS_REMOUNT | MS_NOSUID | MS_RDONLY, NULL) < 0 ) {
                     singularity_message(ERROR, "Could not mount /sys into container: %s\n", strerror(errno));
                     ABORT(255);
                 }
