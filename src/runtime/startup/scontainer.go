// Copyright (c) 2018, Sylabs Inc. All rights reserved.
// This software is licensed under a 3-clause BSD license. Please consult the
// LICENSE file distributed with the sources of this project regarding your
// rights to use or distribute this software.

package main

import (
	"net"
	"os"

	"github.com/singularityware/singularity/src/pkg/sylog"
<<<<<<< HEAD
	"github.com/singularityware/singularity/src/pkg/util/capabilities"
	"github.com/singularityware/singularity/src/pkg/util/fs/proc"
=======
>>>>>>> c033e898
	"github.com/singularityware/singularity/src/runtime/engines"
	"github.com/singularityware/singularity/src/runtime/engines/common/config/wrapper"
)

// SContainer performs container startup
func SContainer(stage int, masterSocket int, wrapperConfig *wrapper.Config, jsonBytes []byte) {
	var conn net.Conn
	var err error

	if masterSocket != -1 {
		comm := os.NewFile(uintptr(masterSocket), "master-socket")
		conn, err = net.FileConn(comm)
		if err != nil {
			sylog.Fatalf("failed to copy master unix socket descriptor: %s", err)
			return
		}
		if stage == 2 {
			comm.Close()
		}
	} else {
		conn = nil
	}

<<<<<<< HEAD
	/* get json configuration */
	jsonBytes := C.GoBytes(unsafe.Pointer(jsonC), C.int(cconf.jsonConfSize))

=======
>>>>>>> c033e898
	engine, err := engines.NewEngine(jsonBytes)
	if err != nil {
		sylog.Fatalf("failed to initialize runtime engine: %s\n", err)
	}

	if stage == 1 {
		sylog.Debugf("Entering scontainer stage 1\n")

		if err := engine.PrepareConfig(conn, wrapperConfig); err != nil {
			sylog.Fatalf("%s\n", err)
		}

<<<<<<< HEAD
		cconf.isInstance = C.uchar(bool2int(engine.IsRunAsInstance()))
		cconf.noNewPrivs = C.uchar(bool2int(engine.OciConfig.Process.NoNewPrivileges))

		mntNs := false

		if engine.OciConfig.Linux != nil {
			for i, uid := range engine.OciConfig.Linux.UIDMappings {
				cconf.uidMapping[i].containerID = C.uid_t(uid.ContainerID)
				cconf.uidMapping[i].hostID = C.uid_t(uid.HostID)
				cconf.uidMapping[i].size = C.uint(uid.Size)
			}
			for i, gid := range engine.OciConfig.Linux.UIDMappings {
				cconf.gidMapping[i].containerID = C.gid_t(gid.ContainerID)
				cconf.gidMapping[i].hostID = C.gid_t(gid.HostID)
				cconf.gidMapping[i].size = C.uint(gid.Size)
			}
			for _, namespace := range engine.OciConfig.Linux.Namespaces {
				var pid uint

				pid = 0
				if namespace.Path != "" {
					if pid, err = proc.ExtractPid(namespace.Path); err != nil {
						sylog.Fatalf("failed to determine pid for proc path %s: %s", namespace.Path, err)
					}
				}

				switch namespace.Type {
				case specs.UserNamespace:
					cconf.nsFlags |= syscall.CLONE_NEWUSER
					cconf.userPid = C.pid_t(pid)
				case specs.IPCNamespace:
					cconf.nsFlags |= syscall.CLONE_NEWIPC
					cconf.ipcPid = C.pid_t(pid)
				case specs.UTSNamespace:
					cconf.nsFlags |= syscall.CLONE_NEWUTS
					cconf.utsPid = C.pid_t(pid)
				case specs.PIDNamespace:
					cconf.nsFlags |= syscall.CLONE_NEWPID
					cconf.pidPid = C.pid_t(pid)
				case specs.NetworkNamespace:
					cconf.nsFlags |= syscall.CLONE_NEWNET
					cconf.netPid = C.pid_t(pid)
				case specs.MountNamespace:
					cconf.nsFlags |= syscall.CLONE_NEWNS
					cconf.mntPid = C.pid_t(pid)
					mntNs = true
				case specs.CgroupNamespace:
					cconf.nsFlags |= 0x2000000
					cconf.cgroupPid = C.pid_t(pid)
				}
			}
		}

		if !mntNs {
			if err := engine.OciConfig.AddOrReplaceLinuxNamespace("mount", ""); err != nil {
				sylog.Fatalf("failed to add mount namespace: %s", err)
			}
		}

		if engine.OciConfig.Process != nil && engine.OciConfig.Process.Capabilities != nil {
			var caps uint64

			for _, v := range engine.OciConfig.Process.Capabilities.Permitted {
				caps |= (1 << capabilities.Map[v].Value)
			}
			cconf.capPermitted = C.ulonglong(caps)

			caps = 0
			for _, v := range engine.OciConfig.Process.Capabilities.Effective {
				caps |= (1 << capabilities.Map[v].Value)
			}
			cconf.capEffective = C.ulonglong(caps)

			caps = 0
			for _, v := range engine.OciConfig.Process.Capabilities.Inheritable {
				caps |= (1 << capabilities.Map[v].Value)
			}
			cconf.capInheritable = C.ulonglong(caps)

			caps = 0
			for _, v := range engine.OciConfig.Process.Capabilities.Bounding {
				caps |= (1 << capabilities.Map[v].Value)
			}
			cconf.capBounding = C.ulonglong(caps)

			caps = 0
			for _, v := range engine.OciConfig.Process.Capabilities.Ambient {
				caps |= (1 << capabilities.Map[v].Value)
			}
			cconf.capAmbient = C.ulonglong(caps)
		}

		jsonConf, _ := json.Marshal(engine.Common)
		cconf.jsonConfSize = C.uint(len(jsonConf))
		cconfPayload := C.GoBytes(unsafe.Pointer(cconf), C.sizeof_struct_cConfig)

		data := append(cconfPayload, jsonConf...)
		if n, err := conn.Write(data); err != nil || n != len(data) {
			sylog.Fatalf("failed to write configuration: %s", err)
		}
		conn.Close()
=======
		if err := wrapperConfig.WritePayload(os.Stdout, engine.Common); err != nil {
			sylog.Fatalf("%s", err)
		}
>>>>>>> c033e898
		os.Exit(0)
	} else {
		if err := engine.StartProcess(conn); err != nil {
			sylog.Fatalf("%s\n", err)
		}
	}
}<|MERGE_RESOLUTION|>--- conflicted
+++ resolved
@@ -10,11 +10,6 @@
 	"os"
 
 	"github.com/singularityware/singularity/src/pkg/sylog"
-<<<<<<< HEAD
-	"github.com/singularityware/singularity/src/pkg/util/capabilities"
-	"github.com/singularityware/singularity/src/pkg/util/fs/proc"
-=======
->>>>>>> c033e898
 	"github.com/singularityware/singularity/src/runtime/engines"
 	"github.com/singularityware/singularity/src/runtime/engines/common/config/wrapper"
 )
@@ -38,12 +33,6 @@
 		conn = nil
 	}
 
-<<<<<<< HEAD
-	/* get json configuration */
-	jsonBytes := C.GoBytes(unsafe.Pointer(jsonC), C.int(cconf.jsonConfSize))
-
-=======
->>>>>>> c033e898
 	engine, err := engines.NewEngine(jsonBytes)
 	if err != nil {
 		sylog.Fatalf("failed to initialize runtime engine: %s\n", err)
@@ -56,113 +45,9 @@
 			sylog.Fatalf("%s\n", err)
 		}
 
-<<<<<<< HEAD
-		cconf.isInstance = C.uchar(bool2int(engine.IsRunAsInstance()))
-		cconf.noNewPrivs = C.uchar(bool2int(engine.OciConfig.Process.NoNewPrivileges))
-
-		mntNs := false
-
-		if engine.OciConfig.Linux != nil {
-			for i, uid := range engine.OciConfig.Linux.UIDMappings {
-				cconf.uidMapping[i].containerID = C.uid_t(uid.ContainerID)
-				cconf.uidMapping[i].hostID = C.uid_t(uid.HostID)
-				cconf.uidMapping[i].size = C.uint(uid.Size)
-			}
-			for i, gid := range engine.OciConfig.Linux.UIDMappings {
-				cconf.gidMapping[i].containerID = C.gid_t(gid.ContainerID)
-				cconf.gidMapping[i].hostID = C.gid_t(gid.HostID)
-				cconf.gidMapping[i].size = C.uint(gid.Size)
-			}
-			for _, namespace := range engine.OciConfig.Linux.Namespaces {
-				var pid uint
-
-				pid = 0
-				if namespace.Path != "" {
-					if pid, err = proc.ExtractPid(namespace.Path); err != nil {
-						sylog.Fatalf("failed to determine pid for proc path %s: %s", namespace.Path, err)
-					}
-				}
-
-				switch namespace.Type {
-				case specs.UserNamespace:
-					cconf.nsFlags |= syscall.CLONE_NEWUSER
-					cconf.userPid = C.pid_t(pid)
-				case specs.IPCNamespace:
-					cconf.nsFlags |= syscall.CLONE_NEWIPC
-					cconf.ipcPid = C.pid_t(pid)
-				case specs.UTSNamespace:
-					cconf.nsFlags |= syscall.CLONE_NEWUTS
-					cconf.utsPid = C.pid_t(pid)
-				case specs.PIDNamespace:
-					cconf.nsFlags |= syscall.CLONE_NEWPID
-					cconf.pidPid = C.pid_t(pid)
-				case specs.NetworkNamespace:
-					cconf.nsFlags |= syscall.CLONE_NEWNET
-					cconf.netPid = C.pid_t(pid)
-				case specs.MountNamespace:
-					cconf.nsFlags |= syscall.CLONE_NEWNS
-					cconf.mntPid = C.pid_t(pid)
-					mntNs = true
-				case specs.CgroupNamespace:
-					cconf.nsFlags |= 0x2000000
-					cconf.cgroupPid = C.pid_t(pid)
-				}
-			}
-		}
-
-		if !mntNs {
-			if err := engine.OciConfig.AddOrReplaceLinuxNamespace("mount", ""); err != nil {
-				sylog.Fatalf("failed to add mount namespace: %s", err)
-			}
-		}
-
-		if engine.OciConfig.Process != nil && engine.OciConfig.Process.Capabilities != nil {
-			var caps uint64
-
-			for _, v := range engine.OciConfig.Process.Capabilities.Permitted {
-				caps |= (1 << capabilities.Map[v].Value)
-			}
-			cconf.capPermitted = C.ulonglong(caps)
-
-			caps = 0
-			for _, v := range engine.OciConfig.Process.Capabilities.Effective {
-				caps |= (1 << capabilities.Map[v].Value)
-			}
-			cconf.capEffective = C.ulonglong(caps)
-
-			caps = 0
-			for _, v := range engine.OciConfig.Process.Capabilities.Inheritable {
-				caps |= (1 << capabilities.Map[v].Value)
-			}
-			cconf.capInheritable = C.ulonglong(caps)
-
-			caps = 0
-			for _, v := range engine.OciConfig.Process.Capabilities.Bounding {
-				caps |= (1 << capabilities.Map[v].Value)
-			}
-			cconf.capBounding = C.ulonglong(caps)
-
-			caps = 0
-			for _, v := range engine.OciConfig.Process.Capabilities.Ambient {
-				caps |= (1 << capabilities.Map[v].Value)
-			}
-			cconf.capAmbient = C.ulonglong(caps)
-		}
-
-		jsonConf, _ := json.Marshal(engine.Common)
-		cconf.jsonConfSize = C.uint(len(jsonConf))
-		cconfPayload := C.GoBytes(unsafe.Pointer(cconf), C.sizeof_struct_cConfig)
-
-		data := append(cconfPayload, jsonConf...)
-		if n, err := conn.Write(data); err != nil || n != len(data) {
-			sylog.Fatalf("failed to write configuration: %s", err)
-		}
-		conn.Close()
-=======
-		if err := wrapperConfig.WritePayload(os.Stdout, engine.Common); err != nil {
+		if err := wrapperConfig.WritePayload(conn, engine.Common); err != nil {
 			sylog.Fatalf("%s", err)
 		}
->>>>>>> c033e898
 		os.Exit(0)
 	} else {
 		if err := engine.StartProcess(conn); err != nil {
