// Copyright (c) 2018, Sylabs Inc. All rights reserved.
// This software is licensed under a 3-clause BSD license. Please consult the
// LICENSE.md file distributed with the sources of this project regarding your
// rights to use or distribute this software.

package singularity

import (
	"github.com/sylabs/singularity/src/pkg/buildcfg"
	"github.com/sylabs/singularity/src/pkg/image"
	"github.com/sylabs/singularity/src/pkg/network"
	"github.com/sylabs/singularity/src/pkg/sylog"
	"github.com/sylabs/singularity/src/runtime/engines/config"
	"github.com/sylabs/singularity/src/runtime/engines/config/oci"
)

// Name is the name of the runtime.
const Name = "singularity"

// FileConfig describes the singularity.conf file options
type FileConfig struct {
	AllowSetuid             bool     `default:"yes" authorized:"yes,no" directive:"allow setuid"`
	MaxLoopDevices          uint     `default:"256" directive:"max loop devices"`
	AllowPidNs              bool     `default:"yes" authorized:"yes,no" directive:"allow pid ns"`
	ConfigPasswd            bool     `default:"yes" authorized:"yes,no" directive:"config passwd"`
	ConfigGroup             bool     `default:"yes" authorized:"yes,no" directive:"config group"`
	ConfigResolvConf        bool     `default:"yes" authorized:"yes,no" directive:"config resolv_conf"`
	MountProc               bool     `default:"yes" authorized:"yes,no" directive:"mount proc"`
	MountSys                bool     `default:"yes" authorized:"yes,no" directive:"mount sys"`
	MountDev                string   `default:"yes" authorized:"yes,no,minimal" directive:"mount dev"`
	MountDevPts             bool     `default:"yes" authorized:"yes,no" directive:"mount devpts"`
	MountHome               bool     `default:"yes" authorized:"yes,no" directive:"mount home"`
	MountTmp                bool     `default:"yes" authorized:"yes,no" directive:"mount tmp"`
	MountHostfs             bool     `default:"no" authorized:"yes,no" directive:"mount hostfs"`
	BindPath                []string `default:"/etc/localtime,/etc/hosts" directive:"bind path"`
	UserBindControl         bool     `default:"yes" authorized:"yes,no" directive:"user bind control"`
	EnableOverlay           string   `default:"try" authorized:"yes,no,try" directive:"enable overlay"`
	EnableUnderlay          bool     `default:"yes" authorized:"yes,no" directive:"enable underlay"`
	MountSlave              bool     `default:"yes" authorized:"yes,no" directive:"mount slave"`
	SessiondirMaxSize       uint     `default:"16" directive:"sessiondir max size"`
	LimitContainerOwners    []string `directive:"limit container owners"`
	LimitContainerGroups    []string `directive:"limit container groups"`
	LimitContainerPaths     []string `directive:"limit container paths"`
	AllowContainerSquashfs  bool     `default:"yes" authorized:"yes,no" directive:"allow container squashfs"`
	AllowContainerExtfs     bool     `default:"yes" authorized:"yes,no" directive:"allow container extfs"`
	AllowContainerDir       bool     `default:"yes" authorized:"yes,no" directive:"allow container dir"`
	AutofsBugPath           []string `directive:"autofs bug path"`
	AlwaysUseNv             bool     `default:"no" authorized:"yes,no" directive:"always use nv"`
	RootDefaultCapabilities string   `default:"full" authorized:"full,file,no" directive:"root default capabilities"`
	AllowRootCapabilities   bool     `default:"yes" authorized:"yes,no" directive:"allow root capabilities"`
	AllowUserCapabilities   bool     `default:"no" authorized:"yes,no" directive:"allow user capabilities"`
	MemoryFSType            string   `default:"tmpfs" authorized:"tmpfs,ramfs" directive:"memory fs type"`
	CniConfPath             string   `directive:"cni configuration path"`
	CniPluginPath           string   `directive:"cni plugin path"`
}

// JSONConfig stores engine specific confguration that is allowed to be set by the user
type JSONConfig struct {
	Image         string        `json:"image"`
	WritableImage bool          `json:"writableImage,omitempty"`
	WritableTmpfs bool          `json:"writableTmpfs,omitempty"`
	OverlayImage  []string      `json:"overlayImage,omitempty"`
	Contain       bool          `json:"container,omitempty"`
	Nv            bool          `json:"nv,omitempty"`
	Workdir       string        `json:"workdir,omitempty"`
	ScratchDir    []string      `json:"scratchdir,omitempty"`
	HomeSource    string        `json:"homedir,omitempty"`
	HomeDest      string        `json:"homeDest,omitempty"`
	CustomHome    bool          `json:"customHome,omitempty"`
	BindPath      []string      `json:"bindpath,omitempty"`
	Command       string        `json:"command,omitempty"`
	Shell         string        `json:"shell,omitempty"`
	TmpDir        string        `json:"tmpdir,omitempty"`
	Instance      bool          `json:"instance,omitempty"`
	InstanceJoin  bool          `json:"instanceJoin,omitempty"`
	BootInstance  bool          `json:"bootInstance,omitempty"`
	RunPrivileged bool          `json:"runPrivileged,omitempty"`
	AddCaps       string        `json:"addCaps,omitempty"`
	DropCaps      string        `json:"dropCaps,omitempty"`
	Hostname      string        `json:"hostname,omitempty"`
	AllowSUID     bool          `json:"allowSUID,omitempty"`
	KeepPrivs     bool          `json:"keepPrivs,omitempty"`
	NoPrivs       bool          `json:"noPrivs,omitempty"`
	NoHome        bool          `json:"noHome,omitempty"`
	NoInit        bool          `json:"noInit,omitempty"`
	ImageList     []image.Image `json:"imageList,omitempty"`
	Network       string        `json:"network,omitempty"`
	NetworkArgs   []string      `json:"networkArgs,omitempty"`
	DNS           string        `json:"dns,omitempty"`
	Cwd           string        `json:"cwd,omitempty"`
<<<<<<< HEAD
	Security      []string      `json:"security,omitempty"`
=======
	OpenFd        []int         `json:"openFd,omitempty"`
>>>>>>> 4359055d
}

// EngineConfig stores both the JSONConfig and the FileConfig
type EngineConfig struct {
	JSON      *JSONConfig    `json:"jsonConfig"`
	OciConfig *oci.Config    `json:"ociConfig"`
	File      *FileConfig    `json:"-"`
	Network   *network.Setup `json:"-"`
}

// NewConfig returns singularity.EngineConfig with a parsed FileConfig
func NewConfig() *EngineConfig {
	c := &FileConfig{}
	if err := config.Parser(buildcfg.SYSCONFDIR+"/singularity/singularity.conf", c); err != nil {
		sylog.Fatalf("Unable to parse singularity.conf file: %s", err)
	}

	ret := &EngineConfig{
		JSON:      &JSONConfig{},
		OciConfig: &oci.Config{},
		File:      c,
	}

	return ret
}

// SetImage sets the container image path to be used by EngineConfig.JSON.
func (e *EngineConfig) SetImage(name string) {
	e.JSON.Image = name
}

// GetImage retrieves the container image path.
func (e *EngineConfig) GetImage() string {
	return e.JSON.Image
}

// SetWritableImage defines the container image as writable or not.
func (e *EngineConfig) SetWritableImage(writable bool) {
	e.JSON.WritableImage = writable
}

// GetWritableImage returns if the container image is writable or not.
func (e *EngineConfig) GetWritableImage() bool {
	return e.JSON.WritableImage
}

// SetOverlayImage sets the overlay image path to be used on top of container image.
func (e *EngineConfig) SetOverlayImage(paths []string) {
	e.JSON.OverlayImage = paths
}

// GetOverlayImage retrieves the overlay image path.
func (e *EngineConfig) GetOverlayImage() []string {
	return e.JSON.OverlayImage
}

// SetContain sets contain flag.
func (e *EngineConfig) SetContain(contain bool) {
	e.JSON.Contain = contain
}

// GetContain returns if contain flag is set or not.
func (e *EngineConfig) GetContain() bool {
	return e.JSON.Contain
}

// SetNv sets nv flag to bind cuda libraries into containee.JSON.
func (e *EngineConfig) SetNv(nv bool) {
	e.JSON.Nv = nv
}

// GetNv returns if nv flag is set or not.
func (e *EngineConfig) GetNv() bool {
	return e.JSON.Nv
}

// SetWorkdir sets a work directory path.
func (e *EngineConfig) SetWorkdir(name string) {
	e.JSON.Workdir = name
}

// GetWorkdir retrieves the work directory path.
func (e *EngineConfig) GetWorkdir() string {
	return e.JSON.Workdir
}

// SetScratchDir set a scratch directory path.
func (e *EngineConfig) SetScratchDir(scratchdir []string) {
	e.JSON.ScratchDir = scratchdir
}

// GetScratchDir retrieves the scratch directory path.
func (e *EngineConfig) GetScratchDir() []string {
	return e.JSON.ScratchDir
}

// SetHomeSource sets the source home directory path.
func (e *EngineConfig) SetHomeSource(source string) {
	e.JSON.HomeSource = source
}

// GetHomeSource retrieves the source home directory path.
func (e *EngineConfig) GetHomeSource() string {
	return e.JSON.HomeSource
}

// SetHomeDest sets the container home directory path.
func (e *EngineConfig) SetHomeDest(dest string) {
	e.JSON.HomeDest = dest
}

// GetHomeDest retrieves the container home directory path.
func (e *EngineConfig) GetHomeDest() string {
	return e.JSON.HomeDest
}

// SetCustomHome sets if home path is a custom path or not.
func (e *EngineConfig) SetCustomHome(custom bool) {
	e.JSON.CustomHome = custom
}

// GetCustomHome retrieves if home path is a custom path.
func (e *EngineConfig) GetCustomHome() bool {
	return e.JSON.CustomHome
}

// SetBindPath sets paths to bind into containee.JSON.
func (e *EngineConfig) SetBindPath(bindpath []string) {
	e.JSON.BindPath = bindpath
}

// GetBindPath retrieves bind paths.
func (e *EngineConfig) GetBindPath() []string {
	return e.JSON.BindPath
}

// SetCommand sets action command to execute.
func (e *EngineConfig) SetCommand(command string) {
	e.JSON.Command = command
}

// GetCommand retrieves action command.
func (e *EngineConfig) GetCommand() string {
	return e.JSON.Command
}

// SetShell sets shell to be used by shell command.
func (e *EngineConfig) SetShell(shell string) {
	e.JSON.Shell = shell
}

// GetShell retrieves shell for shell command.
func (e *EngineConfig) GetShell() string {
	return e.JSON.Shell
}

// SetTmpDir sets temporary directory path.
func (e *EngineConfig) SetTmpDir(name string) {
	e.JSON.TmpDir = name
}

// GetTmpDir retrieves temporary directory path.
func (e *EngineConfig) GetTmpDir() string {
	return e.JSON.TmpDir
}

// SetInstance sets if container run as instance or not.
func (e *EngineConfig) SetInstance(instance bool) {
	e.JSON.Instance = instance
}

// GetInstance returns if container run as instance or not.
func (e *EngineConfig) GetInstance() bool {
	return e.JSON.Instance
}

// SetInstanceJoin sets if process joins an instance or not.
func (e *EngineConfig) SetInstanceJoin(join bool) {
	e.JSON.InstanceJoin = join
}

// GetInstanceJoin returns if process joins an instance or not.
func (e *EngineConfig) GetInstanceJoin() bool {
	return e.JSON.InstanceJoin
}

// SetBootInstance sets boot flag to execute /sbin/init as main instance process.
func (e *EngineConfig) SetBootInstance(boot bool) {
	e.JSON.BootInstance = boot
}

// GetBootInstance returns if boot flag is set or not
func (e *EngineConfig) GetBootInstance() bool {
	return e.JSON.BootInstance
}

// SetAddCaps sets bounding/effective/permitted/inheritable/ambient capabilities to add.
func (e *EngineConfig) SetAddCaps(caps string) {
	e.JSON.AddCaps = caps
}

// GetAddCaps retrieves bounding/effective/permitted/inheritable/ambient capabilities to add.
func (e *EngineConfig) GetAddCaps() string {
	return e.JSON.AddCaps
}

// SetDropCaps sets bounding/effective/permitted/inheritable/ambient capabilities to drop.
func (e *EngineConfig) SetDropCaps(caps string) {
	e.JSON.DropCaps = caps
}

// GetDropCaps retrieves bounding/effective/permitted/inheritable/ambient capabilities to drop.
func (e *EngineConfig) GetDropCaps() string {
	return e.JSON.DropCaps
}

// SetHostname sets hostname to use in containee.JSON.
func (e *EngineConfig) SetHostname(hostname string) {
	e.JSON.Hostname = hostname
}

// GetHostname retrieves hostname to use in containee.JSON.
func (e *EngineConfig) GetHostname() string {
	return e.JSON.Hostname
}

// SetAllowSUID sets allow-suid flag to allow to run setuid binary inside containee.JSON.
func (e *EngineConfig) SetAllowSUID(allow bool) {
	e.JSON.AllowSUID = allow
}

// GetAllowSUID returns if allow-suid is set or not.
func (e *EngineConfig) GetAllowSUID() bool {
	return e.JSON.AllowSUID
}

// SetKeepPrivs sets keep-privs flag to allow root to retain all privileges.
func (e *EngineConfig) SetKeepPrivs(keep bool) {
	e.JSON.KeepPrivs = keep
}

// GetKeepPrivs returns if keep-privs is set or not
func (e *EngineConfig) GetKeepPrivs() bool {
	return e.JSON.KeepPrivs
}

// SetNoPrivs sets no-privs flag to force root user to lose all privileges.
func (e *EngineConfig) SetNoPrivs(nopriv bool) {
	e.JSON.NoPrivs = nopriv
}

// GetNoPrivs returns if no-privs flag is set or not
func (e *EngineConfig) GetNoPrivs() bool {
	return e.JSON.NoPrivs
}

// SetNoHome set no-home flag to not mount home user home directory
func (e *EngineConfig) SetNoHome(val bool) {
	e.JSON.NoHome = val
}

// GetNoHome returns if no-home flag is set or not
func (e *EngineConfig) GetNoHome() bool {
	return e.JSON.NoHome
}

// SetNoInit set noinit flag to not start shim init process
func (e *EngineConfig) SetNoInit(val bool) {
	e.JSON.NoInit = val
}

// GetNoInit returns if noinit flag is set or not
func (e *EngineConfig) GetNoInit() bool {
	return e.JSON.NoInit
}

// SetNetwork sets a list of commas separated networks to configure inside container
func (e *EngineConfig) SetNetwork(network string) {
	e.JSON.Network = network
}

// GetNetwork retrieves a list of commas separated networks configured in container
func (e *EngineConfig) GetNetwork() string {
	return e.JSON.Network
}

// SetNetworkArgs sets network arguments to pass to CNI plugins
func (e *EngineConfig) SetNetworkArgs(args []string) {
	e.JSON.NetworkArgs = args
}

// GetNetworkArgs retrieves network arguments passed to CNI plugins
func (e *EngineConfig) GetNetworkArgs() []string {
	return e.JSON.NetworkArgs
}

// SetDNS sets a commas separated list of DNS servers to add in resolv.conf
func (e *EngineConfig) SetDNS(dns string) {
	e.JSON.DNS = dns
}

// GetDNS retrieves list of DNS servers
func (e *EngineConfig) GetDNS() string {
	return e.JSON.DNS
}

// SetImageList sets image list containing opened images
func (e *EngineConfig) SetImageList(list []image.Image) {
	e.JSON.ImageList = list
}

// GetImageList returns image list containing opened images
func (e *EngineConfig) GetImageList() []image.Image {
	return e.JSON.ImageList
}

// SetCwd sets current working directory
func (e *EngineConfig) SetCwd(path string) {
	e.JSON.Cwd = path
}

// GetCwd returns current working directory
func (e *EngineConfig) GetCwd() string {
	return e.JSON.Cwd
}

// SetOpenFd sets a list of open file descriptor
func (e *EngineConfig) SetOpenFd(fds []int) {
	e.JSON.OpenFd = fds
}

// GetOpenFd returns the list of open file descriptor
func (e *EngineConfig) GetOpenFd() []int {
	return e.JSON.OpenFd
}

// SetWritableTmpfs sets writable tmpfs flag
func (e *EngineConfig) SetWritableTmpfs(writable bool) {
	e.JSON.WritableTmpfs = writable
}

// GetWritableTmpfs returns if writable tmpfs is set or no
func (e *EngineConfig) GetWritableTmpfs() bool {
	return e.JSON.WritableTmpfs
}

// SetSecurity sets security feature arguments
func (e *EngineConfig) SetSecurity(security []string) {
	e.JSON.Security = security
}

// GetSecurity returns security feature arguments
func (e *EngineConfig) GetSecurity() []string {
	return e.JSON.Security
}<|MERGE_RESOLUTION|>--- conflicted
+++ resolved
@@ -88,11 +88,8 @@
 	NetworkArgs   []string      `json:"networkArgs,omitempty"`
 	DNS           string        `json:"dns,omitempty"`
 	Cwd           string        `json:"cwd,omitempty"`
-<<<<<<< HEAD
 	Security      []string      `json:"security,omitempty"`
-=======
 	OpenFd        []int         `json:"openFd,omitempty"`
->>>>>>> 4359055d
 }
 
 // EngineConfig stores both the JSONConfig and the FileConfig
